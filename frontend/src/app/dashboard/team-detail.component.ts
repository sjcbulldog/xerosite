--- conflicted
+++ resolved
@@ -1,1433 +1,1427 @@
-import { Component, inject, ChangeDetectionStrategy, signal, OnInit, computed, ViewChild } from '@angular/core';
-import { TeamsService, Team, TeamMember, TeamInvitation } from './teams.service';
-import { Subteam, CreateSubteamRequest } from './subteam.types';
-import { TitleCasePipe, DatePipe } from '@angular/common';
-import { FormsModule } from '@angular/forms';
-import { Router, ActivatedRoute } from '@angular/router';
-import { AuthService } from '../auth/auth.service';
-import { UsersService } from '../profile/users.service';
-import { CalendarComponent } from './calendar.component';
-import { UserGroupsManagerComponent } from './user-groups-manager.component';
-import { ExportUsersDialogComponent } from './export-users-dialog.component';
-
-@Component({
-  selector: 'app-team-detail',
-  imports: [TitleCasePipe, DatePipe, FormsModule, CalendarComponent, UserGroupsManagerComponent, ExportUsersDialogComponent],
-  templateUrl: './team-detail.component.html',
-  styleUrl: './team-detail.component.scss',
-  changeDetection: ChangeDetectionStrategy.OnPush
-})
-export class TeamDetailComponent implements OnInit {
-  protected readonly teamsService = inject(TeamsService);
-  protected readonly authService = inject(AuthService);
-  protected readonly usersService = inject(UsersService);
-  private readonly router = inject(Router);
-  private readonly route = inject(ActivatedRoute);
-
-  // Expose Object for template use
-  protected readonly Object = Object;
-
-  protected readonly team = signal<Team | null>(null);
-  protected readonly members = signal<TeamMember[]>([]);
-  protected readonly pendingMembers = signal<TeamMember[]>([]);
-  protected readonly activeMembers = signal<TeamMember[]>([]);
-  protected readonly isLoadingMembers = signal(false);
-  protected readonly showPendingMembers = signal(false);
-  protected readonly showActiveMembers = signal(false);
-  
-  // Member filter
-  protected readonly memberFilter = signal('');
-  
-  // Filtered members based on search text
-  protected readonly filteredActiveMembers = computed(() => {
-    const filter = this.memberFilter().toLowerCase().trim();
-    if (!filter) {
-      return this.activeMembers();
-    }
-    
-    return this.activeMembers().filter(member => {
-      const fullName = member.user?.fullName?.toLowerCase() || '';
-      const firstName = member.user?.firstName?.toLowerCase() || '';
-      const lastName = member.user?.lastName?.toLowerCase() || '';
-      const email = member.user?.primaryEmail?.toLowerCase() || '';
-      
-      return fullName.includes(filter) || 
-             firstName.includes(filter) || 
-             lastName.includes(filter) || 
-             email.includes(filter);
-    });
-  });
-  
-  // Simplified role management - just array of role names
-  protected readonly teamRoles = signal<string[]>([]);
-  
-  // Member role management signals
-  protected readonly updatingMemberRoles = signal(false);
-  
-  // Role editor signals
-  protected readonly showRoleEditor = signal(false);
-  protected readonly editingRoles = signal<string[]>([]);
-  protected readonly newRoleName = signal('');
-  protected readonly isSavingRoles = signal(false);
-  protected readonly roleEditorError = signal<string | null>(null);
-  
-  // Invitation signals
-  protected readonly showInviteDialog = signal(false);
-  protected readonly inviteEmail = signal('');
-  protected readonly isSendingInvitation = signal(false);
-  protected readonly invitationError = signal<string | null>(null);
-  protected readonly teamInvitations = signal<TeamInvitation[]>([]);
-  
-  // Constraints editor signals
-  protected readonly showConstraintsEditor = signal(false);
-  protected readonly editingConstraints = signal<Array<[string, string]>>([]);
-  protected readonly constraintRole1 = signal('');
-  protected readonly constraintRole2 = signal('');
-  protected readonly isSavingConstraints = signal(false);
-  protected readonly constraintsEditorError = signal<string | null>(null);
-  
-  // Description editor signals
-  protected readonly showDescriptionEditor = signal(false);
-  protected readonly editingDescription = signal('');
-  protected readonly editingVisibility = signal<'public' | 'private'>('private');
-  protected readonly isSavingDescription = signal(false);
-  protected readonly descriptionEditorError = signal<string | null>(null);
-  
-  // Admin menu signals
-  protected readonly showAdminMenu = signal(false);
-  
-  // Import roster signals
-  protected readonly showImportDialog = signal(false);
-  protected readonly importFile = signal<File | null>(null);
-  protected readonly importStatus = signal<'pending' | 'active'>('pending');
-  protected readonly importDefaultPassword = signal('');
-  protected readonly isImporting = signal(false);
-  protected readonly importProgress = signal(0);
-  protected readonly importTotal = signal(0);
-  protected readonly importError = signal<string | null>(null);
-  protected readonly importResult = signal<any | null>(null);
-  protected readonly isDragging = signal(false);
-  
-  // Edit Member dialog signals
-  protected readonly showEditMemberDialog = signal(false);
-  protected readonly editingMember = signal<TeamMember | null>(null);
-  protected readonly memberEditRoles = signal<string[]>([]);
-  protected readonly memberEditIsActive = signal(true);
-  protected readonly memberEditPermissions = signal<Map<string, boolean>>(new Map());
-  protected readonly isSavingMemberAttributes = signal(false);
-  protected readonly memberEditError = signal<string | null>(null);
-  
-  // Computed to check if the editing member is an administrator
-  protected readonly isEditingMemberAdmin = computed(() => {
-    const roles = this.memberEditRoles();
-    return roles.includes('Administrator');
-  });
-  
-  // Subteam signals
-  protected readonly subteams = signal<Subteam[]>([]);
-  protected readonly isLoadingSubteams = signal(false);
-  protected readonly showSubteamsSection = signal(false);
-  protected readonly showCreateSubteamDialog = signal(false);
-  protected readonly showEditSubteamDialog = signal(false);
-  protected readonly showManageMembersDialog = signal(false);
-  protected readonly selectedSubteam = signal<Subteam | null>(null);
-  protected readonly showSubteamDetailDialog = signal(false);
-  protected readonly selectedSubteamForDetail = signal<Subteam | null>(null);
-  
-  // Calendar signals
-  protected readonly showCalendarSection = signal(false);
-  
-  // User Groups signals
-  protected readonly showUserGroupsManager = signal(false);
-  
-  // Export Users dialog signal
-  protected readonly showExportDialog = signal(false);
-  
-  // Create/Edit Subteam form
-  protected readonly subteamName = signal('');
-  protected readonly subteamDescription = signal('');
-  protected readonly subteamValidRoles = signal<string[]>([]);
-  protected readonly subteamLeadPositions = signal<Array<{title: string, requiredRole: string}>>([]);
-  protected readonly newLeadTitle = signal('');
-  protected readonly newLeadRole = signal('');
-  protected readonly isSavingSubteam = signal(false);
-  protected readonly subteamError = signal<string | null>(null);
-  
-  // Member management
-  protected readonly memberRoleFilter = signal<string>(''); // Empty string means "All Roles"
-  protected readonly availableTeamMembers = computed(() => {
-    const subteam = this.selectedSubteam();
-    if (!subteam) return [];
-    
-    const subteamMemberIds = new Set(subteam.members.map(m => m.userId));
-    const roleFilter = this.memberRoleFilter();
-    
-    let availableMembers = this.activeMembers().filter(m => !subteamMemberIds.has(m.userId));
-    
-    // Apply role filter if one is selected
-    if (roleFilter) {
-      availableMembers = availableMembers.filter(m => m.roles.includes(roleFilter));
-    }
-    
-    return availableMembers;
-  });
-  protected readonly selectedMemberIds = signal<Set<string>>(new Set());
-  protected readonly isUpdatingMembers = signal(false);
-  
-  // Computed signal to check if current user is admin of this team
-  protected readonly isTeamAdmin = computed(() => {
-    const currentUserId = this.authService.currentUser()?.id;
-    if (!currentUserId) return false;
-    
-    const allMembers = this.members();
-    const userMembership = allMembers.find(m => m.userId === currentUserId);
-
-    // Allow either a team-level Administrator role OR a site-wide administrator
-    const isTeamAdministrator = userMembership?.roles.includes('Administrator') || false;
-    const isSiteAdministrator = this.authService.currentUser()?.isSiteAdmin || false;
-
-    return isTeamAdministrator || isSiteAdministrator;
-  });
-
-  // Computed signal to group subteam members by role for detail view
-  protected readonly subteamMembersGroupedByRole = computed(() => {
-    const subteam = this.selectedSubteamForDetail();
-    if (!subteam) return {};
-    
-    const teamMembers = this.activeMembers();
-    const grouped: { [role: string]: Array<{ userId: string; userName: string; userEmail: string; roles: string[] }> } = {};
-    
-    // Group subteam members by their roles from the parent team
-    subteam.members.forEach(subteamMember => {
-      // Find the corresponding team member to get their roles
-      const teamMember = teamMembers.find(tm => tm.userId === subteamMember.userId);
-      if (!teamMember) return;
-      
-      teamMember.roles.forEach((role: string) => {
-        if (!grouped[role]) {
-          grouped[role] = [];
-        }
-        // Add member to this role group if not already there
-        if (!grouped[role].some(m => m.userId === subteamMember.userId)) {
-          grouped[role].push({
-            userId: subteamMember.userId,
-            userName: subteamMember.userName,
-            userEmail: subteamMember.userEmail,
-            roles: teamMember.roles
-          });
-        }
-      });
-    });
-    
-    return grouped;
-  });
-  
-  // Computed signal for available roles
-  protected readonly availableRoles = computed(() => {
-    return this.teamRoles(); // Already an array of strings
-  });
-
-  async ngOnInit(): Promise<void> {
-    const teamId = this.route.snapshot.paramMap.get('id');
-    if (teamId) {
-      await this.loadTeamDetails(teamId);
-    }
-
-    // Listen for export dialog close event
-    window.addEventListener('closeExportUsersDialog', () => {
-      this.closeExportDialog();
-    });
-
-    // Listen for set team ID event from parent
-    window.addEventListener('setExportTeamId', ((event: CustomEvent) => {
-      // This will be handled by the export dialog component directly
-    }) as EventListener);
-  }
-
-  private async loadTeamDetails(teamId: string): Promise<void> {
-    try {
-      // Load team details
-      const teamData = await this.teamsService.getTeam(teamId);
-      this.team.set(teamData);
-
-      // Load members
-      this.isLoadingMembers.set(true);
-      const allMembers = await this.teamsService.getTeamMembers(teamId);
-      this.members.set(allMembers);
-
-      // Separate pending and active members
-      const pending = allMembers.filter(m => m.status === 'pending');
-      this.pendingMembers.set(pending);
-      
-      // Filter active members - include disabled users if current user is admin
-      const currentUserId = this.authService.currentUser()?.id;
-      const userMembership = allMembers.find(m => m.userId === currentUserId);
-      const isAdmin = userMembership?.roles.includes('Administrator') || false;
-      
-      let active: TeamMember[];
-      if (isAdmin) {
-        // Admin sees all active members, including disabled users
-        active = allMembers.filter(m => m.status === 'active');
-      } else {
-        // Non-admin only sees active members who are not disabled
-        active = allMembers.filter(m => m.status === 'active' && m.user?.isActive !== false);
-      }
-
-      this.activeMembers.set(active);
-      
-      // Load team roles for role management
-      if (isAdmin) {
-        await this.loadTeamRoles();
-      }
-      
-      // Load subteams for count display
-      await this.loadSubteams();
-    } catch (error) {
-      console.error('Error loading team details:', error);
-    } finally {
-      this.isLoadingMembers.set(false);
-    }
-  }
-
-  protected togglePendingMembers(): void {
-    this.showPendingMembers.set(!this.showPendingMembers());
-  }
-
-  protected toggleActiveMembers(): void {
-    this.showActiveMembers.set(!this.showActiveMembers());
-  }
-
-  protected goBack(): void {
-    this.router.navigate(['/dashboard']);
-  }
-
-  protected toggleAdminMenu(): void {
-    this.showAdminMenu.set(!this.showAdminMenu());
-  }
-
-  protected closeAdminMenu(): void {
-    this.showAdminMenu.set(false);
-  }
-
-  protected async approveMember(userId: string): Promise<void> {
-    const teamId = this.team()?.id;
-    if (!teamId) return;
-
-    try {
-      await this.teamsService.updateMemberStatus(teamId, userId, 'active');
-      await this.loadTeamDetails(teamId);
-    } catch (error: any) {
-      alert(error.message || 'Failed to approve member');
-    }
-  }
-
-  protected async rejectMember(userId: string): Promise<void> {
-    const teamId = this.team()?.id;
-    if (!teamId) return;
-
-    if (!confirm('Are you sure you want to reject this membership request?')) {
-      return;
-    }
-    
-    try {
-      await this.teamsService.removeMember(teamId, userId);
-      await this.loadTeamDetails(teamId);
-    } catch (error: any) {
-      alert(error.message || 'Failed to reject member');
-    }
-  }
-
-  protected async toggleUserActiveStatus(userId: string, currentIsActive: boolean): Promise<void> {
-    const teamId = this.team()?.id;
-    if (!teamId) return;
-
-    const action = currentIsActive ? 'disable' : 'enable';
-    if (!confirm(`Are you sure you want to ${action} this user?`)) {
-      return;
-    }
-
-    try {
-      await this.usersService.toggleUserActiveStatus(userId, !currentIsActive);
-      await this.loadTeamDetails(teamId);
-    } catch (error: any) {
-      alert(error.message || `Failed to ${action} user`);
-    }
-  }
-
-  // Simplified role loading
-  private async loadTeamRoles(): Promise<void> {
-    const teamId = this.team()?.id;
-    if (!teamId) return;
-
-    try {
-      const roles = await this.teamsService.getTeamRoles(teamId);
-      this.teamRoles.set(roles);
-    } catch (error: any) {
-      console.error('Failed to load roles:', error);
-    }
-  }
-  
-  // Member role management methods
-  protected memberHasRole(member: TeamMember, roleName: string): boolean {
-    return member.roles.includes(roleName);
-  }
-  
-  protected isUpdatingMemberRoles(): boolean {
-    return this.updatingMemberRoles();
-  }
-  
-  protected async toggleMemberRole(userId: string, roleName: string, event: Event): Promise<void> {
-    const checkbox = event.target as HTMLInputElement;
-    const shouldAdd = checkbox.checked;
-    const teamId = this.team()?.id;
-    
-    if (!teamId) {
-      checkbox.checked = !shouldAdd;
-      return;
-    }
-    
-    const member = this.members().find(m => m.userId === userId);
-    if (!member) {
-      checkbox.checked = !shouldAdd;
-      return;
-    }
-    
-    // Check if role exists
-    if (shouldAdd && !this.teamRoles().includes(roleName)) {
-      checkbox.checked = false;
-      alert('Role not found');
-      return;
-    }
-    
-    let newRoles: string[];
-    
-    if (shouldAdd) {
-      // Adding a role - first check if we need to remove conflicting roles
-      const team = this.team();
-      const conflictingRoles = this.getConflictingRoles(roleName);
-      
-      // Remove any conflicting roles that the member currently has
-      const rolesToRemove = member.roles.filter(r => conflictingRoles.includes(r));
-      newRoles = member.roles.filter(r => !conflictingRoles.includes(r));
-      newRoles.push(roleName);
-      
-      // If we removed any roles, we need to update the UI to uncheck those checkboxes
-      if (rolesToRemove.length > 0) {
-        // The UI update will happen after the API call succeeds
-      }
-    } else {
-      // Removing a role
-      newRoles = member.roles.filter(r => r !== roleName);
-    }
-    
-    this.updatingMemberRoles.set(true);
-    
-    try {
-      await this.teamsService.updateMemberRoles(teamId, userId, newRoles);
-      
-      // Update local state
-      const updatedMembers = this.members().map(m => 
-        m.userId === userId ? { ...m, roles: newRoles } : m
-      );
-      this.members.set(updatedMembers);
-      
-      // Update active members list
-      const currentUserId = this.authService.currentUser()?.id;
-      const userMembership = updatedMembers.find(m => m.userId === currentUserId);
-      const isAdmin = userMembership?.roles.includes('Administrator') || false;
-      
-      let active: TeamMember[];
-      if (isAdmin) {
-        active = updatedMembers.filter(m => m.status === 'active');
-      } else {
-        active = updatedMembers.filter(m => m.status === 'active' && m.user?.isActive !== false);
-      }
-      this.activeMembers.set(active);
-    } catch (error: any) {
-      checkbox.checked = !shouldAdd;
-      alert(error.message || 'Failed to update member roles');
-    } finally {
-      this.updatingMemberRoles.set(false);
-    }
-  }
-  
-  // Helper method to parse role constraints and find conflicting roles
-  private getConflictingRoles(roleName: string): string[] {
-    const team = this.team();
-    if (!team?.roleConstraints) {
-      return [];
-    }
-    
-    const constraints = team.roleConstraints
-      .split(',')
-      .map(pair => pair.trim())
-      .filter(pair => pair.includes(':'))
-      .map(pair => {
-        const [role1, role2] = pair.split(':').map(r => r.trim());
-        return [role1, role2];
-      });
-    
-    const conflicting: string[] = [];
-    for (const [role1, role2] of constraints) {
-      if (role1 === roleName) {
-        conflicting.push(role2);
-      } else if (role2 === roleName) {
-        conflicting.push(role1);
-      }
-    }
-    
-    return conflicting;
-  }
-
-  // Role Editor Methods
-  protected openRoleEditor(): void {
-    this.closeAdminMenu();
-    this.editingRoles.set([...this.teamRoles()]);
-    this.newRoleName.set('');
-    this.roleEditorError.set(null);
-    this.showRoleEditor.set(true);
-  }
-
-  protected closeRoleEditor(): void {
-    this.showRoleEditor.set(false);
-    this.editingRoles.set([]);
-    this.newRoleName.set('');
-    this.roleEditorError.set(null);
-  }
-
-  protected canDeleteRole(roleName: string): boolean {
-    return roleName !== 'Administrator';
-  }
-
-  protected removeRoleFromEditor(roleName: string): void {
-    if (!this.canDeleteRole(roleName)) {
-      return;
-    }
-    const currentRoles = this.editingRoles();
-    this.editingRoles.set(currentRoles.filter(r => r !== roleName));
-  }
-
-  protected addRoleToEditor(): void {
-    const roleName = this.newRoleName().trim();
-    
-    if (!roleName) {
-      this.roleEditorError.set('Role name cannot be empty');
-      return;
-    }
-
-    if (!/^[a-zA-Z0-9\s\-_]+$/.test(roleName)) {
-      this.roleEditorError.set('Role name can only contain letters, numbers, spaces, dashes, and underscores');
-      return;
-    }
-
-    const currentRoles = this.editingRoles();
-    if (currentRoles.includes(roleName)) {
-      this.roleEditorError.set('Role already exists');
-      return;
-    }
-
-    this.editingRoles.set([...currentRoles, roleName]);
-    this.newRoleName.set('');
-    this.roleEditorError.set(null);
-  }
-
-  protected async saveRoles(): Promise<void> {
-    const teamId = this.team()?.id;
-    if (!teamId) return;
-
-    const roles = this.editingRoles();
-    
-    // Ensure Administrator role is always included
-    if (!roles.includes('Administrator')) {
-      this.roleEditorError.set('Administrator role cannot be removed');
-      return;
-    }
-
-    this.isSavingRoles.set(true);
-    this.roleEditorError.set(null);
-
-    try {
-      await this.teamsService.updateTeam(teamId, { roles });
-      
-      // Update local state
-      this.teamRoles.set(roles);
-      
-      // Reload team details to ensure consistency
-      await this.loadTeamDetails(teamId);
-      
-      this.closeRoleEditor();
-    } catch (error: any) {
-      this.roleEditorError.set(error.message || 'Failed to save roles');
-    } finally {
-      this.isSavingRoles.set(false);
-    }
-  }
-
-  // Invitation Methods
-  protected async loadInvitations(): Promise<void> {
-    const teamId = this.team()?.id;
-    if (!teamId) return;
-
-    try {
-      const invitations = await this.teamsService.getTeamInvitations(teamId);
-      this.teamInvitations.set(invitations);
-    } catch (error: any) {
-      console.error('Failed to load invitations:', error);
-    }
-  }
-
-  protected openInviteDialog(): void {
-    this.closeAdminMenu();
-    this.inviteEmail.set('');
-    this.invitationError.set(null);
-    this.showInviteDialog.set(true);
-    this.loadInvitations();
-  }
-
-  protected closeInviteDialog(): void {
-    this.showInviteDialog.set(false);
-    this.inviteEmail.set('');
-    this.invitationError.set(null);
-  }
-
-  protected async sendInvitation(): Promise<void> {
-    const teamId = this.team()?.id;
-    if (!teamId) return;
-
-    const email = this.inviteEmail().trim();
-    
-    if (!email) {
-      this.invitationError.set('Email address is required');
-      return;
-    }
-
-    // Basic email validation
-    const emailRegex = /^[^\s@]+@[^\s@]+\.[^\s@]+$/;
-    if (!emailRegex.test(email)) {
-      this.invitationError.set('Please enter a valid email address');
-      return;
-    }
-
-    this.isSendingInvitation.set(true);
-    this.invitationError.set(null);
-
-    try {
-      await this.teamsService.sendInvitation(teamId, email);
-      this.inviteEmail.set('');
-      
-      // Reload invitations list
-      await this.loadInvitations();
-    } catch (error: any) {
-      this.invitationError.set(error.message || 'Failed to send invitation');
-    } finally {
-      this.isSendingInvitation.set(false);
-    }
-  }
-
-  // Edit Member Dialog Methods
-  protected openEditMemberDialog(member: TeamMember): void {
-    this.editingMember.set(member);
-    this.memberEditRoles.set([...member.roles]);
-    this.memberEditIsActive.set(member.user?.isActive ?? true);
-    
-    // Initialize permissions map
-    const permsMap = new Map<string, boolean>();
-    
-    // If user is an administrator, set all permissions to true
-    if (member.roles.includes('Administrator')) {
-      permsMap.set('SEND_MESSAGES', true);
-      permsMap.set('SCHEDULE_EVENTS', true);
-      permsMap.set('CREATE_PUBLIC_USER_GROUPS', true);
-    } else {
-      // For non-admins, initialize from database
-      permsMap.set('SEND_MESSAGES', false);
-      permsMap.set('SCHEDULE_EVENTS', false);
-      permsMap.set('CREATE_PUBLIC_USER_GROUPS', false);
-      
-      if (member.permissions) {
-        member.permissions.forEach(p => {
-          permsMap.set(p.permission, p.enabled);
-        });
-      }
-    }
-    
-    this.memberEditPermissions.set(permsMap);
-    this.memberEditError.set(null);
-    this.showEditMemberDialog.set(true);
-  }
-
-  protected closeEditMemberDialog(): void {
-    this.showEditMemberDialog.set(false);
-    this.editingMember.set(null);
-    this.memberEditRoles.set([]);
-    this.memberEditIsActive.set(true);
-    this.memberEditPermissions.set(new Map());
-    this.memberEditError.set(null);
-  }
-
-  protected togglePermission(permission: string): void {
-    // Don't allow toggling if the edited member is an administrator
-    const roles = this.memberEditRoles();
-    if (roles.includes('Administrator')) {
-      return; // Administrators always have all permissions
-    }
-
-    const currentPerms = this.memberEditPermissions();
-    const newPerms = new Map(currentPerms);
-    newPerms.set(permission, !currentPerms.get(permission));
-    this.memberEditPermissions.set(newPerms);
-  }
-
-  protected toggleEditDialogRole(role: string): void {
-    const currentRoles = this.memberEditRoles();
-    
-    if (currentRoles.includes(role)) {
-      // Removing a role - just remove it
-      this.memberEditRoles.set(currentRoles.filter(r => r !== role));
-    } else {
-      // Adding a role - check for ALL constraints and remove any conflicting roles
-      const conflictingRoles = this.getConflictingRoles(role);
-      
-      // Start with current roles, but filter out any that conflict with the new role
-      const newRoles = currentRoles.filter(r => !conflictingRoles.includes(r));
-      
-      // Add the new role
-      newRoles.push(role);
-      
-      // Update the signal with the new roles array
-      this.memberEditRoles.set(newRoles);
-<<<<<<< HEAD
-=======
-    }
-
-    // If Administrator role is being added or removed, update permissions accordingly
-    const updatedRoles = this.memberEditRoles();
-    if (updatedRoles.includes('Administrator')) {
-      // Set all permissions to enabled for administrators
-      const permsMap = new Map<string, boolean>();
-      permsMap.set('SEND_MESSAGES', true);
-      permsMap.set('SCHEDULE_EVENTS', true);
-      permsMap.set('CREATE_PUBLIC_USER_GROUPS', true);
-      this.memberEditPermissions.set(permsMap);
->>>>>>> 7655d22e
-    }
-  }
-
-  protected async saveMemberAttributes(): Promise<void> {
-    const member = this.editingMember();
-    const teamId = this.team()?.id;
-    if (!member || !teamId) return;
-
-    this.isSavingMemberAttributes.set(true);
-    this.memberEditError.set(null);
-
-    try {
-      // Build permissions array
-      let permissions = Array.from(this.memberEditPermissions().entries()).map(
-        ([permission, enabled]) => ({ permission: permission as 'SEND_MESSAGES' | 'SCHEDULE_EVENTS', enabled })
-      );
-
-      // If user is an administrator, ensure all permissions are enabled
-      if (this.memberEditRoles().includes('Administrator')) {
-        permissions = [
-          { permission: 'SEND_MESSAGES' as const, enabled: true },
-          { permission: 'SCHEDULE_EVENTS' as const, enabled: true }
-        ];
-      }
-
-      const updateData = {
-        roles: this.memberEditRoles(),
-        isActive: this.memberEditIsActive(),
-        permissions,
-      };
-
-      await this.teamsService.updateMemberAttributes(teamId, member.userId, updateData);
-      await this.loadTeamDetails(teamId);
-      this.closeEditMemberDialog();
-    } catch (error: any) {
-      this.memberEditError.set(error.message || 'Failed to update member');
-    } finally {
-      this.isSavingMemberAttributes.set(false);
-    }
-  }
-
-  // Constraints Editor Methods
-  protected async openConstraintsEditor(): Promise<void> {
-    this.closeAdminMenu();
-    const teamId = this.team()?.id;
-    if (!teamId) return;
-
-    try {
-      const constraints = await this.teamsService.getRoleConstraints(teamId);
-      this.editingConstraints.set(constraints);
-      this.constraintRole1.set('');
-      this.constraintRole2.set('');
-      this.constraintsEditorError.set(null);
-      this.showConstraintsEditor.set(true);
-    } catch (error: any) {
-      console.error('Failed to load constraints:', error);
-      this.constraintsEditorError.set('Failed to load constraints');
-    }
-  }
-
-  protected closeConstraintsEditor(): void {
-    this.showConstraintsEditor.set(false);
-    this.constraintRole1.set('');
-    this.constraintRole2.set('');
-    this.constraintsEditorError.set(null);
-  }
-
-  protected addConstraint(): void {
-    const role1 = this.constraintRole1().trim();
-    const role2 = this.constraintRole2().trim();
-
-    if (!role1 || !role2) {
-      this.constraintsEditorError.set('Both roles must be selected');
-      return;
-    }
-
-    if (role1 === role2) {
-      this.constraintsEditorError.set('Cannot create constraint with the same role');
-      return;
-    }
-
-    // Check if constraint already exists (in either direction)
-    const constraints = this.editingConstraints();
-    const exists = constraints.some(
-      ([r1, r2]) => (r1 === role1 && r2 === role2) || (r1 === role2 && r2 === role1)
-    );
-
-    if (exists) {
-      this.constraintsEditorError.set('This constraint already exists');
-      return;
-    }
-
-    // Add the new constraint
-    this.editingConstraints.set([...constraints, [role1, role2]]);
-    this.constraintRole1.set('');
-    this.constraintRole2.set('');
-    this.constraintsEditorError.set(null);
-  }
-
-  protected removeConstraint(index: number): void {
-    const constraints = [...this.editingConstraints()];
-    constraints.splice(index, 1);
-    this.editingConstraints.set(constraints);
-  }
-
-  protected async saveConstraints(): Promise<void> {
-    const teamId = this.team()?.id;
-    if (!teamId) return;
-
-    this.isSavingConstraints.set(true);
-    this.constraintsEditorError.set(null);
-
-    try {
-      await this.teamsService.updateRoleConstraints(teamId, this.editingConstraints());
-      this.closeConstraintsEditor();
-    } catch (error: any) {
-      this.constraintsEditorError.set(error.message || 'Failed to save constraints');
-    } finally {
-      this.isSavingConstraints.set(false);
-    }
-  }
-
-  // Description Editor Methods
-  protected openDescriptionEditor(): void {
-    this.closeAdminMenu();
-    const currentDescription = this.team()?.description || '';
-    const currentVisibility = this.team()?.visibility || 'private';
-    this.editingDescription.set(currentDescription);
-    this.editingVisibility.set(currentVisibility);
-    this.descriptionEditorError.set(null);
-    this.showDescriptionEditor.set(true);
-  }
-
-  protected closeDescriptionEditor(): void {
-    this.showDescriptionEditor.set(false);
-    this.editingDescription.set('');
-    this.editingVisibility.set('private');
-    this.descriptionEditorError.set(null);
-  }
-
-  protected async saveDescription(): Promise<void> {
-    const teamId = this.team()?.id;
-    if (!teamId) return;
-
-    const description = this.editingDescription().trim();
-    const visibility = this.editingVisibility();
-
-    this.isSavingDescription.set(true);
-    this.descriptionEditorError.set(null);
-
-    try {
-      await this.teamsService.updateTeam(teamId, { description, visibility });
-      
-      // Update local team state
-      const currentTeam = this.team();
-      if (currentTeam) {
-        this.team.set({ ...currentTeam, description, visibility });
-      }
-      
-      this.closeDescriptionEditor();
-    } catch (error: any) {
-      this.descriptionEditorError.set(error.message || 'Failed to save description');
-    } finally {
-      this.isSavingDescription.set(false);
-    }
-  }
-
-  // Import Roster Methods
-  protected openImportDialog(): void {
-    this.closeAdminMenu();
-    this.importFile.set(null);
-    this.importStatus.set('pending');
-    this.importDefaultPassword.set('');
-    this.importProgress.set(0);
-    this.importTotal.set(0);
-    this.importError.set(null);
-    this.importResult.set(null);
-    this.showImportDialog.set(true);
-  }
-
-  protected closeImportDialog(): void {
-    this.showImportDialog.set(false);
-    this.importFile.set(null);
-    this.importDefaultPassword.set('');
-    this.importProgress.set(0);
-    this.importTotal.set(0);
-    this.importError.set(null);
-    this.importResult.set(null);
-  }
-
-  protected onFileSelected(event: Event): void {
-    const input = event.target as HTMLInputElement;
-    if (input.files && input.files.length > 0) {
-      const file = input.files[0];
-      if (file.type === 'text/csv' || file.name.endsWith('.csv')) {
-        this.importFile.set(file);
-        this.importError.set(null);
-      } else {
-        this.importError.set('Please select a CSV file');
-      }
-    }
-  }
-
-  protected onDragOver(event: DragEvent): void {
-    event.preventDefault();
-    event.stopPropagation();
-    this.isDragging.set(true);
-  }
-
-  protected onDragLeave(event: DragEvent): void {
-    event.preventDefault();
-    event.stopPropagation();
-    this.isDragging.set(false);
-  }
-
-  protected onDrop(event: DragEvent): void {
-    event.preventDefault();
-    event.stopPropagation();
-    this.isDragging.set(false);
-
-    if (event.dataTransfer?.files && event.dataTransfer.files.length > 0) {
-      const file = event.dataTransfer.files[0];
-      if (file.type === 'text/csv' || file.name.endsWith('.csv')) {
-        this.importFile.set(file);
-        this.importError.set(null);
-      } else {
-        this.importError.set('Please select a CSV file');
-      }
-    }
-  }
-
-  protected async importRoster(): Promise<void> {
-    const file = this.importFile();
-    const teamId = this.team()?.id;
-
-    if (!file || !teamId) return;
-
-    this.isImporting.set(true);
-    this.importError.set(null);
-    this.importResult.set(null);
-    this.importProgress.set(0);
-
-    try {
-      // Parse CSV file
-      this.importProgress.set(10);
-      const text = await file.text();
-      const lines = text.split('\n').filter(line => line.trim());
-
-      if (lines.length < 2) {
-        throw new Error('CSV file must contain at least a header row and one data row');
-      }
-
-      this.importProgress.set(20);
-
-      // Parse header
-      const header = lines[0].split(',').map(h => h.trim().toLowerCase());
-      
-      // Map column names to indices
-      const columnMap: any = {};
-      const requiredColumns = ['first', 'last', 'email'];
-      const optionalColumns = ['address', 'city', 'state', 'zip', 'phone number'];
-
-      header.forEach((col, index) => {
-        const normalizedCol = col.replace(/['"]/g, '').toLowerCase();
-        if (requiredColumns.includes(normalizedCol) || optionalColumns.includes(normalizedCol)) {
-          if (normalizedCol === 'phone number') {
-            columnMap['phoneNumber'] = index;
-          } else {
-            columnMap[normalizedCol] = index;
-          }
-        }
-      });
-
-      // Validate required columns
-      for (const required of requiredColumns) {
-        if (columnMap[required] === undefined) {
-          throw new Error(`Missing required column: ${required}`);
-        }
-      }
-
-      this.importProgress.set(30);
-
-      // Parse data rows
-      const members = [];
-      const totalRows = lines.length - 1; // Exclude header
-      this.importTotal.set(totalRows);
-
-      for (let i = 1; i < lines.length; i++) {
-        const line = lines[i].trim();
-        if (!line) continue;
-
-        const values = line.split(',').map(v => v.trim().replace(/^["']|["']$/g, ''));
-        
-        const member: any = {
-          first: values[columnMap['first']],
-          last: values[columnMap['last']],
-          email: values[columnMap['email']],
-        };
-
-        if (columnMap['address'] !== undefined) member.address = values[columnMap['address']];
-        if (columnMap['city'] !== undefined) member.city = values[columnMap['city']];
-        if (columnMap['state'] !== undefined) member.state = values[columnMap['state']];
-        if (columnMap['zip'] !== undefined) member.zip = values[columnMap['zip']];
-        if (columnMap['phoneNumber'] !== undefined) member.phoneNumber = values[columnMap['phoneNumber']];
-
-        members.push(member);
-
-        // Update progress for parsing (30-50%)
-        const parseProgress = 30 + Math.floor((i / lines.length) * 20);
-        this.importProgress.set(parseProgress);
-      }
-
-      // Send to server
-      this.importProgress.set(50);
-      const defaultPassword = this.importDefaultPassword().trim() || undefined;
-      const defaultStatus = this.importStatus();
-      
-      // Simulate incremental progress while server processes
-      // Target: ~25 seconds from 50% to 95% (allowing ~5 seconds for initial parsing and final completion)
-      // 45% progress over 25 seconds = ~1.8% per second
-      const progressInterval = setInterval(() => {
-        const current = this.importProgress();
-        if (current < 95) {
-          this.importProgress.set(Math.min(current + 0.9, 95));
-        }
-      }, 500); // Update every 500ms
-
-      const result = await this.teamsService.importRoster(teamId, members, defaultPassword, defaultStatus);
-      
-      clearInterval(progressInterval);
-      this.importProgress.set(100);
-      this.importResult.set(result);
-
-      // Reload team members
-      await this.loadTeamDetails(teamId);
-    } catch (error: any) {
-      this.importError.set(error.message || 'Failed to import roster');
-    } finally {
-      this.isImporting.set(false);
-    }
-  }
-
-  // Subteam management methods
-  protected async toggleSubteamsSection(): Promise<void> {
-    const newState = !this.showSubteamsSection();
-    this.showSubteamsSection.set(newState);
-    
-    if (newState && this.subteams().length === 0) {
-      await this.loadSubteams();
-    }
-  }
-
-  // Calendar management methods
-  protected toggleCalendarSection(): void {
-    this.showCalendarSection.set(!this.showCalendarSection());
-  }
-
-  private async loadSubteams(): Promise<void> {
-    const teamId = this.team()?.id;
-    if (!teamId) return;
-
-    this.isLoadingSubteams.set(true);
-    try {
-      const subteams = await this.teamsService.getTeamSubteams(teamId);
-      this.subteams.set(subteams);
-    } catch (error: any) {
-      console.error('Error loading subteams:', error);
-    } finally {
-      this.isLoadingSubteams.set(false);
-    }
-  }
-
-  protected openCreateSubteamDialog(): void {
-    this.subteamName.set('');
-    this.subteamDescription.set('');
-    this.subteamValidRoles.set([]);
-    this.subteamLeadPositions.set([]);
-    this.subteamError.set(null);
-    this.showCreateSubteamDialog.set(true);
-  }
-
-  protected closeCreateSubteamDialog(): void {
-    this.showCreateSubteamDialog.set(false);
-  }
-
-  protected openEditSubteamDialog(subteam: Subteam): void {
-    this.selectedSubteam.set(subteam);
-    this.subteamName.set(subteam.name);
-    this.subteamDescription.set(subteam.description || '');
-    this.subteamValidRoles.set([...subteam.validRoles]);
-    this.subteamLeadPositions.set([]); // Clear any new positions - existing positions are in selectedSubteam
-    this.subteamError.set(null);
-    this.showEditSubteamDialog.set(true);
-  }
-
-  protected closeEditSubteamDialog(): void {
-    this.showEditSubteamDialog.set(false);
-    this.selectedSubteam.set(null);
-  }
-
-  protected addLeadPosition(): void {
-    const title = this.newLeadTitle().trim();
-    const role = this.newLeadRole();
-    
-    if (title && role) {
-      this.subteamLeadPositions.set([...this.subteamLeadPositions(), { title, requiredRole: role }]);
-      this.newLeadTitle.set('');
-      this.newLeadRole.set('');
-    }
-  }
-
-  protected removeLeadPosition(index: number): void {
-    const positions = this.subteamLeadPositions();
-    this.subteamLeadPositions.set(positions.filter((_, i) => i !== index));
-  }
-
-  protected async removeExistingLeadPosition(subteam: Subteam, positionId: string): Promise<void> {
-    if (!confirm('Are you sure you want to remove this lead position?')) {
-      return;
-    }
-
-    const teamId = this.team()?.id;
-    if (!teamId) return;
-
-    try {
-      await this.teamsService.deleteLeadPosition(teamId, subteam.id, positionId);
-      await this.loadSubteams();
-      
-      // Update selectedSubteam with the fresh data
-      const updatedSubteams = this.subteams();
-      const updatedSubteam = updatedSubteams.find(s => s.id === subteam.id);
-      if (updatedSubteam) {
-        this.selectedSubteam.set(updatedSubteam);
-      }
-    } catch (error: any) {
-      alert(error.message || 'Failed to remove lead position');
-    }
-  }
-
-  protected async createSubteam(): Promise<void> {
-    const teamId = this.team()?.id;
-    if (!teamId) return;
-
-    if (!this.subteamName().trim()) {
-      this.subteamError.set('Subteam name is required');
-      return;
-    }
-
-    if (this.subteamValidRoles().length === 0) {
-      this.subteamError.set('At least one valid role must be selected');
-      return;
-    }
-
-    this.isSavingSubteam.set(true);
-    this.subteamError.set(null);
-
-    try {
-      const request: CreateSubteamRequest = {
-        name: this.subteamName().trim(),
-        description: this.subteamDescription().trim() || undefined,
-        validRoles: this.subteamValidRoles(),
-        leadPositions: this.subteamLeadPositions().length > 0 ? this.subteamLeadPositions() : undefined
-      };
-
-      await this.teamsService.createSubteam(teamId, request);
-      await this.loadSubteams();
-      this.closeCreateSubteamDialog();
-    } catch (error: any) {
-      this.subteamError.set(error.message || 'Failed to create subteam');
-    } finally {
-      this.isSavingSubteam.set(false);
-    }
-  }
-
-  protected async updateSubteam(): Promise<void> {
-    const teamId = this.team()?.id;
-    const subteam = this.selectedSubteam();
-    if (!teamId || !subteam) return;
-
-    if (!this.subteamName().trim()) {
-      this.subteamError.set('Subteam name is required');
-      return;
-    }
-
-    if (this.subteamValidRoles().length === 0) {
-      this.subteamError.set('At least one valid role must be selected');
-      return;
-    }
-
-    this.isSavingSubteam.set(true);
-    this.subteamError.set(null);
-
-    try {
-      // Update basic subteam properties (name, description, validRoles)
-      await this.teamsService.updateSubteam(teamId, subteam.id, {
-        name: this.subteamName().trim(),
-        description: this.subteamDescription().trim() || undefined,
-        validRoles: this.subteamValidRoles(),
-        // Include ALL positions (existing + new) to preserve assignments
-        leadPositions: [
-          ...subteam.leadPositions.map(p => ({
-            title: p.title,
-            requiredRole: p.requiredRole,
-            userId: p.userId || undefined
-          })),
-          ...this.subteamLeadPositions()
-        ]
-      });
-
-      await this.loadSubteams();
-      this.closeEditSubteamDialog();
-    } catch (error: any) {
-      this.subteamError.set(error.message || 'Failed to update subteam');
-    } finally {
-      this.isSavingSubteam.set(false);
-    }
-  }
-
-  protected async deleteSubteam(subteam: Subteam): Promise<void> {
-    const teamId = this.team()?.id;
-    if (!teamId) return;
-
-    if (!confirm(`Are you sure you want to delete the subteam "${subteam.name}"? This will remove all members and lead assignments.`)) {
-      return;
-    }
-
-    try {
-      await this.teamsService.deleteSubteam(teamId, subteam.id);
-      await this.loadSubteams();
-    } catch (error: any) {
-      alert(error.message || 'Failed to delete subteam');
-    }
-  }
-
-  protected openManageMembersDialog(subteam: Subteam): void {
-    this.selectedSubteam.set(subteam);
-    this.selectedMemberIds.set(new Set());
-    this.memberRoleFilter.set(''); // Reset role filter
-    this.showManageMembersDialog.set(true);
-  }
-
-  protected closeManageMembersDialog(): void {
-    this.showManageMembersDialog.set(false);
-    this.selectedSubteam.set(null);
-    this.selectedMemberIds.set(new Set());
-    this.memberRoleFilter.set(''); // Reset role filter
-  }
-
-  protected openSubteamDetailDialog(subteam: Subteam): void {
-    this.selectedSubteamForDetail.set(subteam);
-    this.showSubteamDetailDialog.set(true);
-  }
-
-  protected closeSubteamDetailDialog(): void {
-    this.showSubteamDetailDialog.set(false);
-    this.selectedSubteamForDetail.set(null);
-  }
-
-  protected toggleMemberSelection(userId: string): void {
-    const selected = this.selectedMemberIds();
-    const newSelected = new Set(selected);
-    
-    if (newSelected.has(userId)) {
-      newSelected.delete(userId);
-    } else {
-      newSelected.add(userId);
-    }
-    
-    this.selectedMemberIds.set(newSelected);
-  }
-
-  protected async addSelectedMembers(): Promise<void> {
-    const teamId = this.team()?.id;
-    const subteam = this.selectedSubteam();
-    if (!teamId || !subteam) return;
-
-    const userIds = Array.from(this.selectedMemberIds());
-    if (userIds.length === 0) return;
-
-    this.isUpdatingMembers.set(true);
-    try {
-      await this.teamsService.addSubteamMembers(teamId, subteam.id, userIds);
-      await this.loadSubteams();
-      this.selectedMemberIds.set(new Set());
-      
-      // Update selected subteam
-      const updatedSubteams = this.subteams();
-      const updated = updatedSubteams.find(s => s.id === subteam.id);
-      if (updated) {
-        this.selectedSubteam.set(updated);
-      }
-    } catch (error: any) {
-      alert(error.message || 'Failed to add members');
-    } finally {
-      this.isUpdatingMembers.set(false);
-    }
-  }
-
-  protected async removeMember(subteam: Subteam, userId: string): Promise<void> {
-    const teamId = this.team()?.id;
-    if (!teamId) return;
-
-    if (!confirm('Are you sure you want to remove this member from the subteam?')) {
-      return;
-    }
-
-    try {
-      await this.teamsService.removeSubteamMember(teamId, subteam.id, userId);
-      await this.loadSubteams();
-      
-      // Update selected subteam if in manage dialog
-      if (this.showManageMembersDialog()) {
-        const updatedSubteams = this.subteams();
-        const updated = updatedSubteams.find(s => s.id === subteam.id);
-        if (updated) {
-          this.selectedSubteam.set(updated);
-        }
-      }
-    } catch (error: any) {
-      alert(error.message || 'Failed to remove member');
-    }
-  }
-
-  protected async assignLeadPosition(subteam: Subteam, positionId: string, userId: string | null): Promise<void> {
-    const teamId = this.team()?.id;
-    if (!teamId) return;
-
-    try {
-      await this.teamsService.updateLeadPosition(teamId, subteam.id, positionId, userId || undefined);
-      await this.loadSubteams();
-      
-      // Update selectedSubteam with the fresh data to preserve assignments
-      const updatedSubteams = this.subteams();
-      const updatedSubteam = updatedSubteams.find(s => s.id === subteam.id);
-      if (updatedSubteam) {
-        this.selectedSubteam.set(updatedSubteam);
-      }
-    } catch (error: any) {
-      alert(error.message || 'Failed to update lead position');
-    }
-  }
-
-  protected getEligibleLeads(subteam: Subteam, requiredRole: string): TeamMember[] {
-    // Get the set of user IDs who are members of this subteam
-    const subteamMemberIds = new Set(subteam.members.map(m => m.userId));
-    
-    // Filter to users who have the required role AND are members of the subteam
-    return this.activeMembers().filter(m => 
-      m.roles.includes(requiredRole) && subteamMemberIds.has(m.userId)
-    );
-<<<<<<< HEAD
-=======
-  }
-
-  // User Groups Methods
-  protected openUserGroupsManager(): void {
-    this.closeAdminMenu();
-    this.showUserGroupsManager.set(true);
->>>>>>> 7655d22e
-  }
-
-  protected closeUserGroupsManager(): void {
-    this.showUserGroupsManager.set(false);
-  }
-
-  protected openExportDialog(): void {
-    this.closeAdminMenu();
-    this.showExportDialog.set(true);
-    
-    // Set the team ID on the export dialog after a brief delay to ensure component is rendered
-    setTimeout(() => {
-      const exportDialogEvent = new CustomEvent('setExportTeamId', { 
-        detail: { teamId: this.team()?.id } 
-      });
-      window.dispatchEvent(exportDialogEvent);
-    }, 0);
-  }
-
-  protected closeExportDialog(): void {
-    this.showExportDialog.set(false);
-  }
-
-  // Computed permission check for user groups
-  protected readonly canCreateUserGroups = computed(() => {
-    const currentUserId = this.authService.currentUser()?.id;
-    if (!currentUserId) return false;
-
-    const allMembers = this.members();
-    const userMembership = allMembers.find(m => m.userId === currentUserId);
-
-    if (!userMembership) return false;
-
-    // Admins can always create groups
-    if (userMembership.roles.includes('Administrator')) return true;
-
-    // Check for SCHEDULE_EVENTS or SEND_MESSAGES permissions
-    const permissions = userMembership.permissions || [];
-    return permissions.some(p => 
-      (p.permission === 'SCHEDULE_EVENTS' || p.permission === 'SEND_MESSAGES') && p.enabled
-    );
-  });
-
-  protected readonly canCreatePublicGroups = computed(() => {
-    const currentUserId = this.authService.currentUser()?.id;
-    if (!currentUserId) return false;
-
-    const allMembers = this.members();
-    const userMembership = allMembers.find(m => m.userId === currentUserId);
-
-    if (!userMembership) return false;
-
-    // Admins can always create public groups
-    if (userMembership.roles.includes('Administrator')) return true;
-
-    // Check for CREATE_PUBLIC_USER_GROUPS permission
-    const permissions = userMembership.permissions || [];
-    return permissions.some(p => 
-      (p.permission as string) === 'CREATE_PUBLIC_USER_GROUPS' && p.enabled
-    );
-  });
-}
+import { Component, inject, ChangeDetectionStrategy, signal, OnInit, computed, ViewChild } from '@angular/core';
+import { TeamsService, Team, TeamMember, TeamInvitation } from './teams.service';
+import { Subteam, CreateSubteamRequest } from './subteam.types';
+import { TitleCasePipe, DatePipe } from '@angular/common';
+import { FormsModule } from '@angular/forms';
+import { Router, ActivatedRoute } from '@angular/router';
+import { AuthService } from '../auth/auth.service';
+import { UsersService } from '../profile/users.service';
+import { CalendarComponent } from './calendar.component';
+import { UserGroupsManagerComponent } from './user-groups-manager.component';
+import { ExportUsersDialogComponent } from './export-users-dialog.component';
+
+@Component({
+  selector: 'app-team-detail',
+  imports: [TitleCasePipe, DatePipe, FormsModule, CalendarComponent, UserGroupsManagerComponent, ExportUsersDialogComponent],
+  templateUrl: './team-detail.component.html',
+  styleUrl: './team-detail.component.scss',
+  changeDetection: ChangeDetectionStrategy.OnPush
+})
+export class TeamDetailComponent implements OnInit {
+  protected readonly teamsService = inject(TeamsService);
+  protected readonly authService = inject(AuthService);
+  protected readonly usersService = inject(UsersService);
+  private readonly router = inject(Router);
+  private readonly route = inject(ActivatedRoute);
+
+  // Expose Object for template use
+  protected readonly Object = Object;
+
+  protected readonly team = signal<Team | null>(null);
+  protected readonly members = signal<TeamMember[]>([]);
+  protected readonly pendingMembers = signal<TeamMember[]>([]);
+  protected readonly activeMembers = signal<TeamMember[]>([]);
+  protected readonly isLoadingMembers = signal(false);
+  protected readonly showPendingMembers = signal(false);
+  protected readonly showActiveMembers = signal(false);
+  
+  // Member filter
+  protected readonly memberFilter = signal('');
+  
+  // Filtered members based on search text
+  protected readonly filteredActiveMembers = computed(() => {
+    const filter = this.memberFilter().toLowerCase().trim();
+    if (!filter) {
+      return this.activeMembers();
+    }
+    
+    return this.activeMembers().filter(member => {
+      const fullName = member.user?.fullName?.toLowerCase() || '';
+      const firstName = member.user?.firstName?.toLowerCase() || '';
+      const lastName = member.user?.lastName?.toLowerCase() || '';
+      const email = member.user?.primaryEmail?.toLowerCase() || '';
+      
+      return fullName.includes(filter) || 
+             firstName.includes(filter) || 
+             lastName.includes(filter) || 
+             email.includes(filter);
+    });
+  });
+  
+  // Simplified role management - just array of role names
+  protected readonly teamRoles = signal<string[]>([]);
+  
+  // Member role management signals
+  protected readonly updatingMemberRoles = signal(false);
+  
+  // Role editor signals
+  protected readonly showRoleEditor = signal(false);
+  protected readonly editingRoles = signal<string[]>([]);
+  protected readonly newRoleName = signal('');
+  protected readonly isSavingRoles = signal(false);
+  protected readonly roleEditorError = signal<string | null>(null);
+  
+  // Invitation signals
+  protected readonly showInviteDialog = signal(false);
+  protected readonly inviteEmail = signal('');
+  protected readonly isSendingInvitation = signal(false);
+  protected readonly invitationError = signal<string | null>(null);
+  protected readonly teamInvitations = signal<TeamInvitation[]>([]);
+  
+  // Constraints editor signals
+  protected readonly showConstraintsEditor = signal(false);
+  protected readonly editingConstraints = signal<Array<[string, string]>>([]);
+  protected readonly constraintRole1 = signal('');
+  protected readonly constraintRole2 = signal('');
+  protected readonly isSavingConstraints = signal(false);
+  protected readonly constraintsEditorError = signal<string | null>(null);
+  
+  // Description editor signals
+  protected readonly showDescriptionEditor = signal(false);
+  protected readonly editingDescription = signal('');
+  protected readonly editingVisibility = signal<'public' | 'private'>('private');
+  protected readonly isSavingDescription = signal(false);
+  protected readonly descriptionEditorError = signal<string | null>(null);
+  
+  // Admin menu signals
+  protected readonly showAdminMenu = signal(false);
+  
+  // Import roster signals
+  protected readonly showImportDialog = signal(false);
+  protected readonly importFile = signal<File | null>(null);
+  protected readonly importStatus = signal<'pending' | 'active'>('pending');
+  protected readonly importDefaultPassword = signal('');
+  protected readonly isImporting = signal(false);
+  protected readonly importProgress = signal(0);
+  protected readonly importTotal = signal(0);
+  protected readonly importError = signal<string | null>(null);
+  protected readonly importResult = signal<any | null>(null);
+  protected readonly isDragging = signal(false);
+  
+  // Edit Member dialog signals
+  protected readonly showEditMemberDialog = signal(false);
+  protected readonly editingMember = signal<TeamMember | null>(null);
+  protected readonly memberEditRoles = signal<string[]>([]);
+  protected readonly memberEditIsActive = signal(true);
+  protected readonly memberEditPermissions = signal<Map<string, boolean>>(new Map());
+  protected readonly isSavingMemberAttributes = signal(false);
+  protected readonly memberEditError = signal<string | null>(null);
+  
+  // Computed to check if the editing member is an administrator
+  protected readonly isEditingMemberAdmin = computed(() => {
+    const roles = this.memberEditRoles();
+    return roles.includes('Administrator');
+  });
+  
+  // Subteam signals
+  protected readonly subteams = signal<Subteam[]>([]);
+  protected readonly isLoadingSubteams = signal(false);
+  protected readonly showSubteamsSection = signal(false);
+  protected readonly showCreateSubteamDialog = signal(false);
+  protected readonly showEditSubteamDialog = signal(false);
+  protected readonly showManageMembersDialog = signal(false);
+  protected readonly selectedSubteam = signal<Subteam | null>(null);
+  protected readonly showSubteamDetailDialog = signal(false);
+  protected readonly selectedSubteamForDetail = signal<Subteam | null>(null);
+  
+  // Calendar signals
+  protected readonly showCalendarSection = signal(false);
+  
+  // User Groups signals
+  protected readonly showUserGroupsManager = signal(false);
+  
+  // Export Users dialog signal
+  protected readonly showExportDialog = signal(false);
+  
+  // Create/Edit Subteam form
+  protected readonly subteamName = signal('');
+  protected readonly subteamDescription = signal('');
+  protected readonly subteamValidRoles = signal<string[]>([]);
+  protected readonly subteamLeadPositions = signal<Array<{title: string, requiredRole: string}>>([]);
+  protected readonly newLeadTitle = signal('');
+  protected readonly newLeadRole = signal('');
+  protected readonly isSavingSubteam = signal(false);
+  protected readonly subteamError = signal<string | null>(null);
+  
+  // Member management
+  protected readonly memberRoleFilter = signal<string>(''); // Empty string means "All Roles"
+  protected readonly availableTeamMembers = computed(() => {
+    const subteam = this.selectedSubteam();
+    if (!subteam) return [];
+    
+    const subteamMemberIds = new Set(subteam.members.map(m => m.userId));
+    const roleFilter = this.memberRoleFilter();
+    
+    let availableMembers = this.activeMembers().filter(m => !subteamMemberIds.has(m.userId));
+    
+    // Apply role filter if one is selected
+    if (roleFilter) {
+      availableMembers = availableMembers.filter(m => m.roles.includes(roleFilter));
+    }
+    
+    return availableMembers;
+  });
+  protected readonly selectedMemberIds = signal<Set<string>>(new Set());
+  protected readonly isUpdatingMembers = signal(false);
+  
+  // Computed signal to check if current user is admin of this team
+  protected readonly isTeamAdmin = computed(() => {
+    const currentUserId = this.authService.currentUser()?.id;
+    if (!currentUserId) return false;
+    
+    const allMembers = this.members();
+    const userMembership = allMembers.find(m => m.userId === currentUserId);
+
+    // Allow either a team-level Administrator role OR a site-wide administrator
+    const isTeamAdministrator = userMembership?.roles.includes('Administrator') || false;
+    const isSiteAdministrator = this.authService.currentUser()?.isSiteAdmin || false;
+
+    return isTeamAdministrator || isSiteAdministrator;
+  });
+
+  // Computed signal to group subteam members by role for detail view
+  protected readonly subteamMembersGroupedByRole = computed(() => {
+    const subteam = this.selectedSubteamForDetail();
+    if (!subteam) return {};
+    
+    const teamMembers = this.activeMembers();
+    const grouped: { [role: string]: Array<{ userId: string; userName: string; userEmail: string; roles: string[] }> } = {};
+    
+    // Group subteam members by their roles from the parent team
+    subteam.members.forEach(subteamMember => {
+      // Find the corresponding team member to get their roles
+      const teamMember = teamMembers.find(tm => tm.userId === subteamMember.userId);
+      if (!teamMember) return;
+      
+      teamMember.roles.forEach((role: string) => {
+        if (!grouped[role]) {
+          grouped[role] = [];
+        }
+        // Add member to this role group if not already there
+        if (!grouped[role].some(m => m.userId === subteamMember.userId)) {
+          grouped[role].push({
+            userId: subteamMember.userId,
+            userName: subteamMember.userName,
+            userEmail: subteamMember.userEmail,
+            roles: teamMember.roles
+          });
+        }
+      });
+    });
+    
+    return grouped;
+  });
+  
+  // Computed signal for available roles
+  protected readonly availableRoles = computed(() => {
+    return this.teamRoles(); // Already an array of strings
+  });
+
+  async ngOnInit(): Promise<void> {
+    const teamId = this.route.snapshot.paramMap.get('id');
+    if (teamId) {
+      await this.loadTeamDetails(teamId);
+    }
+
+    // Listen for export dialog close event
+    window.addEventListener('closeExportUsersDialog', () => {
+      this.closeExportDialog();
+    });
+
+    // Listen for set team ID event from parent
+    window.addEventListener('setExportTeamId', ((event: CustomEvent) => {
+      // This will be handled by the export dialog component directly
+    }) as EventListener);
+  }
+
+  private async loadTeamDetails(teamId: string): Promise<void> {
+    try {
+      // Load team details
+      const teamData = await this.teamsService.getTeam(teamId);
+      this.team.set(teamData);
+
+      // Load members
+      this.isLoadingMembers.set(true);
+      const allMembers = await this.teamsService.getTeamMembers(teamId);
+      this.members.set(allMembers);
+
+      // Separate pending and active members
+      const pending = allMembers.filter(m => m.status === 'pending');
+      this.pendingMembers.set(pending);
+      
+      // Filter active members - include disabled users if current user is admin
+      const currentUserId = this.authService.currentUser()?.id;
+      const userMembership = allMembers.find(m => m.userId === currentUserId);
+      const isAdmin = userMembership?.roles.includes('Administrator') || false;
+      
+      let active: TeamMember[];
+      if (isAdmin) {
+        // Admin sees all active members, including disabled users
+        active = allMembers.filter(m => m.status === 'active');
+      } else {
+        // Non-admin only sees active members who are not disabled
+        active = allMembers.filter(m => m.status === 'active' && m.user?.isActive !== false);
+      }
+
+      this.activeMembers.set(active);
+      
+      // Load team roles for role management
+      if (isAdmin) {
+        await this.loadTeamRoles();
+      }
+      
+      // Load subteams for count display
+      await this.loadSubteams();
+    } catch (error) {
+      console.error('Error loading team details:', error);
+    } finally {
+      this.isLoadingMembers.set(false);
+    }
+  }
+
+  protected togglePendingMembers(): void {
+    this.showPendingMembers.set(!this.showPendingMembers());
+  }
+
+  protected toggleActiveMembers(): void {
+    this.showActiveMembers.set(!this.showActiveMembers());
+  }
+
+  protected goBack(): void {
+    this.router.navigate(['/dashboard']);
+  }
+
+  protected toggleAdminMenu(): void {
+    this.showAdminMenu.set(!this.showAdminMenu());
+  }
+
+  protected closeAdminMenu(): void {
+    this.showAdminMenu.set(false);
+  }
+
+  protected async approveMember(userId: string): Promise<void> {
+    const teamId = this.team()?.id;
+    if (!teamId) return;
+
+    try {
+      await this.teamsService.updateMemberStatus(teamId, userId, 'active');
+      await this.loadTeamDetails(teamId);
+    } catch (error: any) {
+      alert(error.message || 'Failed to approve member');
+    }
+  }
+
+  protected async rejectMember(userId: string): Promise<void> {
+    const teamId = this.team()?.id;
+    if (!teamId) return;
+
+    if (!confirm('Are you sure you want to reject this membership request?')) {
+      return;
+    }
+    
+    try {
+      await this.teamsService.removeMember(teamId, userId);
+      await this.loadTeamDetails(teamId);
+    } catch (error: any) {
+      alert(error.message || 'Failed to reject member');
+    }
+  }
+
+  protected async toggleUserActiveStatus(userId: string, currentIsActive: boolean): Promise<void> {
+    const teamId = this.team()?.id;
+    if (!teamId) return;
+
+    const action = currentIsActive ? 'disable' : 'enable';
+    if (!confirm(`Are you sure you want to ${action} this user?`)) {
+      return;
+    }
+
+    try {
+      await this.usersService.toggleUserActiveStatus(userId, !currentIsActive);
+      await this.loadTeamDetails(teamId);
+    } catch (error: any) {
+      alert(error.message || `Failed to ${action} user`);
+    }
+  }
+
+  // Simplified role loading
+  private async loadTeamRoles(): Promise<void> {
+    const teamId = this.team()?.id;
+    if (!teamId) return;
+
+    try {
+      const roles = await this.teamsService.getTeamRoles(teamId);
+      this.teamRoles.set(roles);
+    } catch (error: any) {
+      console.error('Failed to load roles:', error);
+    }
+  }
+  
+  // Member role management methods
+  protected memberHasRole(member: TeamMember, roleName: string): boolean {
+    return member.roles.includes(roleName);
+  }
+  
+  protected isUpdatingMemberRoles(): boolean {
+    return this.updatingMemberRoles();
+  }
+  
+  protected async toggleMemberRole(userId: string, roleName: string, event: Event): Promise<void> {
+    const checkbox = event.target as HTMLInputElement;
+    const shouldAdd = checkbox.checked;
+    const teamId = this.team()?.id;
+    
+    if (!teamId) {
+      checkbox.checked = !shouldAdd;
+      return;
+    }
+    
+    const member = this.members().find(m => m.userId === userId);
+    if (!member) {
+      checkbox.checked = !shouldAdd;
+      return;
+    }
+    
+    // Check if role exists
+    if (shouldAdd && !this.teamRoles().includes(roleName)) {
+      checkbox.checked = false;
+      alert('Role not found');
+      return;
+    }
+    
+    let newRoles: string[];
+    
+    if (shouldAdd) {
+      // Adding a role - first check if we need to remove conflicting roles
+      const team = this.team();
+      const conflictingRoles = this.getConflictingRoles(roleName);
+      
+      // Remove any conflicting roles that the member currently has
+      const rolesToRemove = member.roles.filter(r => conflictingRoles.includes(r));
+      newRoles = member.roles.filter(r => !conflictingRoles.includes(r));
+      newRoles.push(roleName);
+      
+      // If we removed any roles, we need to update the UI to uncheck those checkboxes
+      if (rolesToRemove.length > 0) {
+        // The UI update will happen after the API call succeeds
+      }
+    } else {
+      // Removing a role
+      newRoles = member.roles.filter(r => r !== roleName);
+    }
+    
+    this.updatingMemberRoles.set(true);
+    
+    try {
+      await this.teamsService.updateMemberRoles(teamId, userId, newRoles);
+      
+      // Update local state
+      const updatedMembers = this.members().map(m => 
+        m.userId === userId ? { ...m, roles: newRoles } : m
+      );
+      this.members.set(updatedMembers);
+      
+      // Update active members list
+      const currentUserId = this.authService.currentUser()?.id;
+      const userMembership = updatedMembers.find(m => m.userId === currentUserId);
+      const isAdmin = userMembership?.roles.includes('Administrator') || false;
+      
+      let active: TeamMember[];
+      if (isAdmin) {
+        active = updatedMembers.filter(m => m.status === 'active');
+      } else {
+        active = updatedMembers.filter(m => m.status === 'active' && m.user?.isActive !== false);
+      }
+      this.activeMembers.set(active);
+    } catch (error: any) {
+      checkbox.checked = !shouldAdd;
+      alert(error.message || 'Failed to update member roles');
+    } finally {
+      this.updatingMemberRoles.set(false);
+    }
+  }
+  
+  // Helper method to parse role constraints and find conflicting roles
+  private getConflictingRoles(roleName: string): string[] {
+    const team = this.team();
+    if (!team?.roleConstraints) {
+      return [];
+    }
+    
+    const constraints = team.roleConstraints
+      .split(',')
+      .map(pair => pair.trim())
+      .filter(pair => pair.includes(':'))
+      .map(pair => {
+        const [role1, role2] = pair.split(':').map(r => r.trim());
+        return [role1, role2];
+      });
+    
+    const conflicting: string[] = [];
+    for (const [role1, role2] of constraints) {
+      if (role1 === roleName) {
+        conflicting.push(role2);
+      } else if (role2 === roleName) {
+        conflicting.push(role1);
+      }
+    }
+    
+    return conflicting;
+  }
+
+  // Role Editor Methods
+  protected openRoleEditor(): void {
+    this.closeAdminMenu();
+    this.editingRoles.set([...this.teamRoles()]);
+    this.newRoleName.set('');
+    this.roleEditorError.set(null);
+    this.showRoleEditor.set(true);
+  }
+
+  protected closeRoleEditor(): void {
+    this.showRoleEditor.set(false);
+    this.editingRoles.set([]);
+    this.newRoleName.set('');
+    this.roleEditorError.set(null);
+  }
+
+  protected canDeleteRole(roleName: string): boolean {
+    return roleName !== 'Administrator';
+  }
+
+  protected removeRoleFromEditor(roleName: string): void {
+    if (!this.canDeleteRole(roleName)) {
+      return;
+    }
+    const currentRoles = this.editingRoles();
+    this.editingRoles.set(currentRoles.filter(r => r !== roleName));
+  }
+
+  protected addRoleToEditor(): void {
+    const roleName = this.newRoleName().trim();
+    
+    if (!roleName) {
+      this.roleEditorError.set('Role name cannot be empty');
+      return;
+    }
+
+    if (!/^[a-zA-Z0-9\s\-_]+$/.test(roleName)) {
+      this.roleEditorError.set('Role name can only contain letters, numbers, spaces, dashes, and underscores');
+      return;
+    }
+
+    const currentRoles = this.editingRoles();
+    if (currentRoles.includes(roleName)) {
+      this.roleEditorError.set('Role already exists');
+      return;
+    }
+
+    this.editingRoles.set([...currentRoles, roleName]);
+    this.newRoleName.set('');
+    this.roleEditorError.set(null);
+  }
+
+  protected async saveRoles(): Promise<void> {
+    const teamId = this.team()?.id;
+    if (!teamId) return;
+
+    const roles = this.editingRoles();
+    
+    // Ensure Administrator role is always included
+    if (!roles.includes('Administrator')) {
+      this.roleEditorError.set('Administrator role cannot be removed');
+      return;
+    }
+
+    this.isSavingRoles.set(true);
+    this.roleEditorError.set(null);
+
+    try {
+      await this.teamsService.updateTeam(teamId, { roles });
+      
+      // Update local state
+      this.teamRoles.set(roles);
+      
+      // Reload team details to ensure consistency
+      await this.loadTeamDetails(teamId);
+      
+      this.closeRoleEditor();
+    } catch (error: any) {
+      this.roleEditorError.set(error.message || 'Failed to save roles');
+    } finally {
+      this.isSavingRoles.set(false);
+    }
+  }
+
+  // Invitation Methods
+  protected async loadInvitations(): Promise<void> {
+    const teamId = this.team()?.id;
+    if (!teamId) return;
+
+    try {
+      const invitations = await this.teamsService.getTeamInvitations(teamId);
+      this.teamInvitations.set(invitations);
+    } catch (error: any) {
+      console.error('Failed to load invitations:', error);
+    }
+  }
+
+  protected openInviteDialog(): void {
+    this.closeAdminMenu();
+    this.inviteEmail.set('');
+    this.invitationError.set(null);
+    this.showInviteDialog.set(true);
+    this.loadInvitations();
+  }
+
+  protected closeInviteDialog(): void {
+    this.showInviteDialog.set(false);
+    this.inviteEmail.set('');
+    this.invitationError.set(null);
+  }
+
+  protected async sendInvitation(): Promise<void> {
+    const teamId = this.team()?.id;
+    if (!teamId) return;
+
+    const email = this.inviteEmail().trim();
+    
+    if (!email) {
+      this.invitationError.set('Email address is required');
+      return;
+    }
+
+    // Basic email validation
+    const emailRegex = /^[^\s@]+@[^\s@]+\.[^\s@]+$/;
+    if (!emailRegex.test(email)) {
+      this.invitationError.set('Please enter a valid email address');
+      return;
+    }
+
+    this.isSendingInvitation.set(true);
+    this.invitationError.set(null);
+
+    try {
+      await this.teamsService.sendInvitation(teamId, email);
+      this.inviteEmail.set('');
+      
+      // Reload invitations list
+      await this.loadInvitations();
+    } catch (error: any) {
+      this.invitationError.set(error.message || 'Failed to send invitation');
+    } finally {
+      this.isSendingInvitation.set(false);
+    }
+  }
+
+  // Edit Member Dialog Methods
+  protected openEditMemberDialog(member: TeamMember): void {
+    this.editingMember.set(member);
+    this.memberEditRoles.set([...member.roles]);
+    this.memberEditIsActive.set(member.user?.isActive ?? true);
+    
+    // Initialize permissions map
+    const permsMap = new Map<string, boolean>();
+    
+    // If user is an administrator, set all permissions to true
+    if (member.roles.includes('Administrator')) {
+      permsMap.set('SEND_MESSAGES', true);
+      permsMap.set('SCHEDULE_EVENTS', true);
+      permsMap.set('CREATE_PUBLIC_USER_GROUPS', true);
+    } else {
+      // For non-admins, initialize from database
+      permsMap.set('SEND_MESSAGES', false);
+      permsMap.set('SCHEDULE_EVENTS', false);
+      permsMap.set('CREATE_PUBLIC_USER_GROUPS', false);
+      
+      if (member.permissions) {
+        member.permissions.forEach(p => {
+          permsMap.set(p.permission, p.enabled);
+        });
+      }
+    }
+    
+    this.memberEditPermissions.set(permsMap);
+    this.memberEditError.set(null);
+    this.showEditMemberDialog.set(true);
+  }
+
+  protected closeEditMemberDialog(): void {
+    this.showEditMemberDialog.set(false);
+    this.editingMember.set(null);
+    this.memberEditRoles.set([]);
+    this.memberEditIsActive.set(true);
+    this.memberEditPermissions.set(new Map());
+    this.memberEditError.set(null);
+  }
+
+  protected togglePermission(permission: string): void {
+    // Don't allow toggling if the edited member is an administrator
+    const roles = this.memberEditRoles();
+    if (roles.includes('Administrator')) {
+      return; // Administrators always have all permissions
+    }
+
+    const currentPerms = this.memberEditPermissions();
+    const newPerms = new Map(currentPerms);
+    newPerms.set(permission, !currentPerms.get(permission));
+    this.memberEditPermissions.set(newPerms);
+  }
+
+  protected toggleEditDialogRole(role: string): void {
+    const currentRoles = this.memberEditRoles();
+    
+    if (currentRoles.includes(role)) {
+      // Removing a role - just remove it
+      this.memberEditRoles.set(currentRoles.filter(r => r !== role));
+    } else {
+      // Adding a role - check for ALL constraints and remove any conflicting roles
+      const conflictingRoles = this.getConflictingRoles(role);
+      
+      // Start with current roles, but filter out any that conflict with the new role
+      const newRoles = currentRoles.filter(r => !conflictingRoles.includes(r));
+      
+      // Add the new role
+      newRoles.push(role);
+      
+      // Update the signal with the new roles array
+      this.memberEditRoles.set(newRoles);
+    }
+
+    // If Administrator role is being added or removed, update permissions accordingly
+    const updatedRoles = this.memberEditRoles();
+    if (updatedRoles.includes('Administrator')) {
+      // Set all permissions to enabled for administrators
+      const permsMap = new Map<string, boolean>();
+      permsMap.set('SEND_MESSAGES', true);
+      permsMap.set('SCHEDULE_EVENTS', true);
+      permsMap.set('CREATE_PUBLIC_USER_GROUPS', true);
+      this.memberEditPermissions.set(permsMap);
+    }
+  }
+
+  protected async saveMemberAttributes(): Promise<void> {
+    const member = this.editingMember();
+    const teamId = this.team()?.id;
+    if (!member || !teamId) return;
+
+    this.isSavingMemberAttributes.set(true);
+    this.memberEditError.set(null);
+
+    try {
+      // Build permissions array
+      let permissions = Array.from(this.memberEditPermissions().entries()).map(
+        ([permission, enabled]) => ({ permission: permission as 'SEND_MESSAGES' | 'SCHEDULE_EVENTS', enabled })
+      );
+
+      // If user is an administrator, ensure all permissions are enabled
+      if (this.memberEditRoles().includes('Administrator')) {
+        permissions = [
+          { permission: 'SEND_MESSAGES' as const, enabled: true },
+          { permission: 'SCHEDULE_EVENTS' as const, enabled: true }
+        ];
+      }
+
+      const updateData = {
+        roles: this.memberEditRoles(),
+        isActive: this.memberEditIsActive(),
+        permissions,
+      };
+
+      await this.teamsService.updateMemberAttributes(teamId, member.userId, updateData);
+      await this.loadTeamDetails(teamId);
+      this.closeEditMemberDialog();
+    } catch (error: any) {
+      this.memberEditError.set(error.message || 'Failed to update member');
+    } finally {
+      this.isSavingMemberAttributes.set(false);
+    }
+  }
+
+  // Constraints Editor Methods
+  protected async openConstraintsEditor(): Promise<void> {
+    this.closeAdminMenu();
+    const teamId = this.team()?.id;
+    if (!teamId) return;
+
+    try {
+      const constraints = await this.teamsService.getRoleConstraints(teamId);
+      this.editingConstraints.set(constraints);
+      this.constraintRole1.set('');
+      this.constraintRole2.set('');
+      this.constraintsEditorError.set(null);
+      this.showConstraintsEditor.set(true);
+    } catch (error: any) {
+      console.error('Failed to load constraints:', error);
+      this.constraintsEditorError.set('Failed to load constraints');
+    }
+  }
+
+  protected closeConstraintsEditor(): void {
+    this.showConstraintsEditor.set(false);
+    this.constraintRole1.set('');
+    this.constraintRole2.set('');
+    this.constraintsEditorError.set(null);
+  }
+
+  protected addConstraint(): void {
+    const role1 = this.constraintRole1().trim();
+    const role2 = this.constraintRole2().trim();
+
+    if (!role1 || !role2) {
+      this.constraintsEditorError.set('Both roles must be selected');
+      return;
+    }
+
+    if (role1 === role2) {
+      this.constraintsEditorError.set('Cannot create constraint with the same role');
+      return;
+    }
+
+    // Check if constraint already exists (in either direction)
+    const constraints = this.editingConstraints();
+    const exists = constraints.some(
+      ([r1, r2]) => (r1 === role1 && r2 === role2) || (r1 === role2 && r2 === role1)
+    );
+
+    if (exists) {
+      this.constraintsEditorError.set('This constraint already exists');
+      return;
+    }
+
+    // Add the new constraint
+    this.editingConstraints.set([...constraints, [role1, role2]]);
+    this.constraintRole1.set('');
+    this.constraintRole2.set('');
+    this.constraintsEditorError.set(null);
+  }
+
+  protected removeConstraint(index: number): void {
+    const constraints = [...this.editingConstraints()];
+    constraints.splice(index, 1);
+    this.editingConstraints.set(constraints);
+  }
+
+  protected async saveConstraints(): Promise<void> {
+    const teamId = this.team()?.id;
+    if (!teamId) return;
+
+    this.isSavingConstraints.set(true);
+    this.constraintsEditorError.set(null);
+
+    try {
+      await this.teamsService.updateRoleConstraints(teamId, this.editingConstraints());
+      this.closeConstraintsEditor();
+    } catch (error: any) {
+      this.constraintsEditorError.set(error.message || 'Failed to save constraints');
+    } finally {
+      this.isSavingConstraints.set(false);
+    }
+  }
+
+  // Description Editor Methods
+  protected openDescriptionEditor(): void {
+    this.closeAdminMenu();
+    const currentDescription = this.team()?.description || '';
+    const currentVisibility = this.team()?.visibility || 'private';
+    this.editingDescription.set(currentDescription);
+    this.editingVisibility.set(currentVisibility);
+    this.descriptionEditorError.set(null);
+    this.showDescriptionEditor.set(true);
+  }
+
+  protected closeDescriptionEditor(): void {
+    this.showDescriptionEditor.set(false);
+    this.editingDescription.set('');
+    this.editingVisibility.set('private');
+    this.descriptionEditorError.set(null);
+  }
+
+  protected async saveDescription(): Promise<void> {
+    const teamId = this.team()?.id;
+    if (!teamId) return;
+
+    const description = this.editingDescription().trim();
+    const visibility = this.editingVisibility();
+
+    this.isSavingDescription.set(true);
+    this.descriptionEditorError.set(null);
+
+    try {
+      await this.teamsService.updateTeam(teamId, { description, visibility });
+      
+      // Update local team state
+      const currentTeam = this.team();
+      if (currentTeam) {
+        this.team.set({ ...currentTeam, description, visibility });
+      }
+      
+      this.closeDescriptionEditor();
+    } catch (error: any) {
+      this.descriptionEditorError.set(error.message || 'Failed to save description');
+    } finally {
+      this.isSavingDescription.set(false);
+    }
+  }
+
+  // Import Roster Methods
+  protected openImportDialog(): void {
+    this.closeAdminMenu();
+    this.importFile.set(null);
+    this.importStatus.set('pending');
+    this.importDefaultPassword.set('');
+    this.importProgress.set(0);
+    this.importTotal.set(0);
+    this.importError.set(null);
+    this.importResult.set(null);
+    this.showImportDialog.set(true);
+  }
+
+  protected closeImportDialog(): void {
+    this.showImportDialog.set(false);
+    this.importFile.set(null);
+    this.importDefaultPassword.set('');
+    this.importProgress.set(0);
+    this.importTotal.set(0);
+    this.importError.set(null);
+    this.importResult.set(null);
+  }
+
+  protected onFileSelected(event: Event): void {
+    const input = event.target as HTMLInputElement;
+    if (input.files && input.files.length > 0) {
+      const file = input.files[0];
+      if (file.type === 'text/csv' || file.name.endsWith('.csv')) {
+        this.importFile.set(file);
+        this.importError.set(null);
+      } else {
+        this.importError.set('Please select a CSV file');
+      }
+    }
+  }
+
+  protected onDragOver(event: DragEvent): void {
+    event.preventDefault();
+    event.stopPropagation();
+    this.isDragging.set(true);
+  }
+
+  protected onDragLeave(event: DragEvent): void {
+    event.preventDefault();
+    event.stopPropagation();
+    this.isDragging.set(false);
+  }
+
+  protected onDrop(event: DragEvent): void {
+    event.preventDefault();
+    event.stopPropagation();
+    this.isDragging.set(false);
+
+    if (event.dataTransfer?.files && event.dataTransfer.files.length > 0) {
+      const file = event.dataTransfer.files[0];
+      if (file.type === 'text/csv' || file.name.endsWith('.csv')) {
+        this.importFile.set(file);
+        this.importError.set(null);
+      } else {
+        this.importError.set('Please select a CSV file');
+      }
+    }
+  }
+
+  protected async importRoster(): Promise<void> {
+    const file = this.importFile();
+    const teamId = this.team()?.id;
+
+    if (!file || !teamId) return;
+
+    this.isImporting.set(true);
+    this.importError.set(null);
+    this.importResult.set(null);
+    this.importProgress.set(0);
+
+    try {
+      // Parse CSV file
+      this.importProgress.set(10);
+      const text = await file.text();
+      const lines = text.split('\n').filter(line => line.trim());
+
+      if (lines.length < 2) {
+        throw new Error('CSV file must contain at least a header row and one data row');
+      }
+
+      this.importProgress.set(20);
+
+      // Parse header
+      const header = lines[0].split(',').map(h => h.trim().toLowerCase());
+      
+      // Map column names to indices
+      const columnMap: any = {};
+      const requiredColumns = ['first', 'last', 'email'];
+      const optionalColumns = ['address', 'city', 'state', 'zip', 'phone number'];
+
+      header.forEach((col, index) => {
+        const normalizedCol = col.replace(/['"]/g, '').toLowerCase();
+        if (requiredColumns.includes(normalizedCol) || optionalColumns.includes(normalizedCol)) {
+          if (normalizedCol === 'phone number') {
+            columnMap['phoneNumber'] = index;
+          } else {
+            columnMap[normalizedCol] = index;
+          }
+        }
+      });
+
+      // Validate required columns
+      for (const required of requiredColumns) {
+        if (columnMap[required] === undefined) {
+          throw new Error(`Missing required column: ${required}`);
+        }
+      }
+
+      this.importProgress.set(30);
+
+      // Parse data rows
+      const members = [];
+      const totalRows = lines.length - 1; // Exclude header
+      this.importTotal.set(totalRows);
+
+      for (let i = 1; i < lines.length; i++) {
+        const line = lines[i].trim();
+        if (!line) continue;
+
+        const values = line.split(',').map(v => v.trim().replace(/^["']|["']$/g, ''));
+        
+        const member: any = {
+          first: values[columnMap['first']],
+          last: values[columnMap['last']],
+          email: values[columnMap['email']],
+        };
+
+        if (columnMap['address'] !== undefined) member.address = values[columnMap['address']];
+        if (columnMap['city'] !== undefined) member.city = values[columnMap['city']];
+        if (columnMap['state'] !== undefined) member.state = values[columnMap['state']];
+        if (columnMap['zip'] !== undefined) member.zip = values[columnMap['zip']];
+        if (columnMap['phoneNumber'] !== undefined) member.phoneNumber = values[columnMap['phoneNumber']];
+
+        members.push(member);
+
+        // Update progress for parsing (30-50%)
+        const parseProgress = 30 + Math.floor((i / lines.length) * 20);
+        this.importProgress.set(parseProgress);
+      }
+
+      // Send to server
+      this.importProgress.set(50);
+      const defaultPassword = this.importDefaultPassword().trim() || undefined;
+      const defaultStatus = this.importStatus();
+      
+      // Simulate incremental progress while server processes
+      // Target: ~25 seconds from 50% to 95% (allowing ~5 seconds for initial parsing and final completion)
+      // 45% progress over 25 seconds = ~1.8% per second
+      const progressInterval = setInterval(() => {
+        const current = this.importProgress();
+        if (current < 95) {
+          this.importProgress.set(Math.min(current + 0.9, 95));
+        }
+      }, 500); // Update every 500ms
+
+      const result = await this.teamsService.importRoster(teamId, members, defaultPassword, defaultStatus);
+      
+      clearInterval(progressInterval);
+      this.importProgress.set(100);
+      this.importResult.set(result);
+
+      // Reload team members
+      await this.loadTeamDetails(teamId);
+    } catch (error: any) {
+      this.importError.set(error.message || 'Failed to import roster');
+    } finally {
+      this.isImporting.set(false);
+    }
+  }
+
+  // Subteam management methods
+  protected async toggleSubteamsSection(): Promise<void> {
+    const newState = !this.showSubteamsSection();
+    this.showSubteamsSection.set(newState);
+    
+    if (newState && this.subteams().length === 0) {
+      await this.loadSubteams();
+    }
+  }
+
+  // Calendar management methods
+  protected toggleCalendarSection(): void {
+    this.showCalendarSection.set(!this.showCalendarSection());
+  }
+
+  private async loadSubteams(): Promise<void> {
+    const teamId = this.team()?.id;
+    if (!teamId) return;
+
+    this.isLoadingSubteams.set(true);
+    try {
+      const subteams = await this.teamsService.getTeamSubteams(teamId);
+      this.subteams.set(subteams);
+    } catch (error: any) {
+      console.error('Error loading subteams:', error);
+    } finally {
+      this.isLoadingSubteams.set(false);
+    }
+  }
+
+  protected openCreateSubteamDialog(): void {
+    this.subteamName.set('');
+    this.subteamDescription.set('');
+    this.subteamValidRoles.set([]);
+    this.subteamLeadPositions.set([]);
+    this.subteamError.set(null);
+    this.showCreateSubteamDialog.set(true);
+  }
+
+  protected closeCreateSubteamDialog(): void {
+    this.showCreateSubteamDialog.set(false);
+  }
+
+  protected openEditSubteamDialog(subteam: Subteam): void {
+    this.selectedSubteam.set(subteam);
+    this.subteamName.set(subteam.name);
+    this.subteamDescription.set(subteam.description || '');
+    this.subteamValidRoles.set([...subteam.validRoles]);
+    this.subteamLeadPositions.set([]); // Clear any new positions - existing positions are in selectedSubteam
+    this.subteamError.set(null);
+    this.showEditSubteamDialog.set(true);
+  }
+
+  protected closeEditSubteamDialog(): void {
+    this.showEditSubteamDialog.set(false);
+    this.selectedSubteam.set(null);
+  }
+
+  protected addLeadPosition(): void {
+    const title = this.newLeadTitle().trim();
+    const role = this.newLeadRole();
+    
+    if (title && role) {
+      this.subteamLeadPositions.set([...this.subteamLeadPositions(), { title, requiredRole: role }]);
+      this.newLeadTitle.set('');
+      this.newLeadRole.set('');
+    }
+  }
+
+  protected removeLeadPosition(index: number): void {
+    const positions = this.subteamLeadPositions();
+    this.subteamLeadPositions.set(positions.filter((_, i) => i !== index));
+  }
+
+  protected async removeExistingLeadPosition(subteam: Subteam, positionId: string): Promise<void> {
+    if (!confirm('Are you sure you want to remove this lead position?')) {
+      return;
+    }
+
+    const teamId = this.team()?.id;
+    if (!teamId) return;
+
+    try {
+      await this.teamsService.deleteLeadPosition(teamId, subteam.id, positionId);
+      await this.loadSubteams();
+      
+      // Update selectedSubteam with the fresh data
+      const updatedSubteams = this.subteams();
+      const updatedSubteam = updatedSubteams.find(s => s.id === subteam.id);
+      if (updatedSubteam) {
+        this.selectedSubteam.set(updatedSubteam);
+      }
+    } catch (error: any) {
+      alert(error.message || 'Failed to remove lead position');
+    }
+  }
+
+  protected async createSubteam(): Promise<void> {
+    const teamId = this.team()?.id;
+    if (!teamId) return;
+
+    if (!this.subteamName().trim()) {
+      this.subteamError.set('Subteam name is required');
+      return;
+    }
+
+    if (this.subteamValidRoles().length === 0) {
+      this.subteamError.set('At least one valid role must be selected');
+      return;
+    }
+
+    this.isSavingSubteam.set(true);
+    this.subteamError.set(null);
+
+    try {
+      const request: CreateSubteamRequest = {
+        name: this.subteamName().trim(),
+        description: this.subteamDescription().trim() || undefined,
+        validRoles: this.subteamValidRoles(),
+        leadPositions: this.subteamLeadPositions().length > 0 ? this.subteamLeadPositions() : undefined
+      };
+
+      await this.teamsService.createSubteam(teamId, request);
+      await this.loadSubteams();
+      this.closeCreateSubteamDialog();
+    } catch (error: any) {
+      this.subteamError.set(error.message || 'Failed to create subteam');
+    } finally {
+      this.isSavingSubteam.set(false);
+    }
+  }
+
+  protected async updateSubteam(): Promise<void> {
+    const teamId = this.team()?.id;
+    const subteam = this.selectedSubteam();
+    if (!teamId || !subteam) return;
+
+    if (!this.subteamName().trim()) {
+      this.subteamError.set('Subteam name is required');
+      return;
+    }
+
+    if (this.subteamValidRoles().length === 0) {
+      this.subteamError.set('At least one valid role must be selected');
+      return;
+    }
+
+    this.isSavingSubteam.set(true);
+    this.subteamError.set(null);
+
+    try {
+      // Update basic subteam properties (name, description, validRoles)
+      await this.teamsService.updateSubteam(teamId, subteam.id, {
+        name: this.subteamName().trim(),
+        description: this.subteamDescription().trim() || undefined,
+        validRoles: this.subteamValidRoles(),
+        // Include ALL positions (existing + new) to preserve assignments
+        leadPositions: [
+          ...subteam.leadPositions.map(p => ({
+            title: p.title,
+            requiredRole: p.requiredRole,
+            userId: p.userId || undefined
+          })),
+          ...this.subteamLeadPositions()
+        ]
+      });
+
+      await this.loadSubteams();
+      this.closeEditSubteamDialog();
+    } catch (error: any) {
+      this.subteamError.set(error.message || 'Failed to update subteam');
+    } finally {
+      this.isSavingSubteam.set(false);
+    }
+  }
+
+  protected async deleteSubteam(subteam: Subteam): Promise<void> {
+    const teamId = this.team()?.id;
+    if (!teamId) return;
+
+    if (!confirm(`Are you sure you want to delete the subteam "${subteam.name}"? This will remove all members and lead assignments.`)) {
+      return;
+    }
+
+    try {
+      await this.teamsService.deleteSubteam(teamId, subteam.id);
+      await this.loadSubteams();
+    } catch (error: any) {
+      alert(error.message || 'Failed to delete subteam');
+    }
+  }
+
+  protected openManageMembersDialog(subteam: Subteam): void {
+    this.selectedSubteam.set(subteam);
+    this.selectedMemberIds.set(new Set());
+    this.memberRoleFilter.set(''); // Reset role filter
+    this.showManageMembersDialog.set(true);
+  }
+
+  protected closeManageMembersDialog(): void {
+    this.showManageMembersDialog.set(false);
+    this.selectedSubteam.set(null);
+    this.selectedMemberIds.set(new Set());
+    this.memberRoleFilter.set(''); // Reset role filter
+  }
+
+  protected openSubteamDetailDialog(subteam: Subteam): void {
+    this.selectedSubteamForDetail.set(subteam);
+    this.showSubteamDetailDialog.set(true);
+  }
+
+  protected closeSubteamDetailDialog(): void {
+    this.showSubteamDetailDialog.set(false);
+    this.selectedSubteamForDetail.set(null);
+  }
+
+  protected toggleMemberSelection(userId: string): void {
+    const selected = this.selectedMemberIds();
+    const newSelected = new Set(selected);
+    
+    if (newSelected.has(userId)) {
+      newSelected.delete(userId);
+    } else {
+      newSelected.add(userId);
+    }
+    
+    this.selectedMemberIds.set(newSelected);
+  }
+
+  protected async addSelectedMembers(): Promise<void> {
+    const teamId = this.team()?.id;
+    const subteam = this.selectedSubteam();
+    if (!teamId || !subteam) return;
+
+    const userIds = Array.from(this.selectedMemberIds());
+    if (userIds.length === 0) return;
+
+    this.isUpdatingMembers.set(true);
+    try {
+      await this.teamsService.addSubteamMembers(teamId, subteam.id, userIds);
+      await this.loadSubteams();
+      this.selectedMemberIds.set(new Set());
+      
+      // Update selected subteam
+      const updatedSubteams = this.subteams();
+      const updated = updatedSubteams.find(s => s.id === subteam.id);
+      if (updated) {
+        this.selectedSubteam.set(updated);
+      }
+    } catch (error: any) {
+      alert(error.message || 'Failed to add members');
+    } finally {
+      this.isUpdatingMembers.set(false);
+    }
+  }
+
+  protected async removeMember(subteam: Subteam, userId: string): Promise<void> {
+    const teamId = this.team()?.id;
+    if (!teamId) return;
+
+    if (!confirm('Are you sure you want to remove this member from the subteam?')) {
+      return;
+    }
+
+    try {
+      await this.teamsService.removeSubteamMember(teamId, subteam.id, userId);
+      await this.loadSubteams();
+      
+      // Update selected subteam if in manage dialog
+      if (this.showManageMembersDialog()) {
+        const updatedSubteams = this.subteams();
+        const updated = updatedSubteams.find(s => s.id === subteam.id);
+        if (updated) {
+          this.selectedSubteam.set(updated);
+        }
+      }
+    } catch (error: any) {
+      alert(error.message || 'Failed to remove member');
+    }
+  }
+
+  protected async assignLeadPosition(subteam: Subteam, positionId: string, userId: string | null): Promise<void> {
+    const teamId = this.team()?.id;
+    if (!teamId) return;
+
+    try {
+      await this.teamsService.updateLeadPosition(teamId, subteam.id, positionId, userId || undefined);
+      await this.loadSubteams();
+      
+      // Update selectedSubteam with the fresh data to preserve assignments
+      const updatedSubteams = this.subteams();
+      const updatedSubteam = updatedSubteams.find(s => s.id === subteam.id);
+      if (updatedSubteam) {
+        this.selectedSubteam.set(updatedSubteam);
+      }
+    } catch (error: any) {
+      alert(error.message || 'Failed to update lead position');
+    }
+  }
+
+  protected getEligibleLeads(subteam: Subteam, requiredRole: string): TeamMember[] {
+    // Get the set of user IDs who are members of this subteam
+    const subteamMemberIds = new Set(subteam.members.map(m => m.userId));
+    
+    // Filter to users who have the required role AND are members of the subteam
+    return this.activeMembers().filter(m => 
+      m.roles.includes(requiredRole) && subteamMemberIds.has(m.userId)
+    );
+  }
+
+  // User Groups Methods
+  protected openUserGroupsManager(): void {
+    this.closeAdminMenu();
+    this.showUserGroupsManager.set(true);
+  }
+
+  protected closeUserGroupsManager(): void {
+    this.showUserGroupsManager.set(false);
+  }
+
+  protected openExportDialog(): void {
+    this.closeAdminMenu();
+    this.showExportDialog.set(true);
+    
+    // Set the team ID on the export dialog after a brief delay to ensure component is rendered
+    setTimeout(() => {
+      const exportDialogEvent = new CustomEvent('setExportTeamId', { 
+        detail: { teamId: this.team()?.id } 
+      });
+      window.dispatchEvent(exportDialogEvent);
+    }, 0);
+  }
+
+  protected closeExportDialog(): void {
+    this.showExportDialog.set(false);
+  }
+
+  // Computed permission check for user groups
+  protected readonly canCreateUserGroups = computed(() => {
+    const currentUserId = this.authService.currentUser()?.id;
+    if (!currentUserId) return false;
+
+    const allMembers = this.members();
+    const userMembership = allMembers.find(m => m.userId === currentUserId);
+
+    if (!userMembership) return false;
+
+    // Admins can always create groups
+    if (userMembership.roles.includes('Administrator')) return true;
+
+    // Check for SCHEDULE_EVENTS or SEND_MESSAGES permissions
+    const permissions = userMembership.permissions || [];
+    return permissions.some(p => 
+      (p.permission === 'SCHEDULE_EVENTS' || p.permission === 'SEND_MESSAGES') && p.enabled
+    );
+  });
+
+  protected readonly canCreatePublicGroups = computed(() => {
+    const currentUserId = this.authService.currentUser()?.id;
+    if (!currentUserId) return false;
+
+    const allMembers = this.members();
+    const userMembership = allMembers.find(m => m.userId === currentUserId);
+
+    if (!userMembership) return false;
+
+    // Admins can always create public groups
+    if (userMembership.roles.includes('Administrator')) return true;
+
+    // Check for CREATE_PUBLIC_USER_GROUPS permission
+    const permissions = userMembership.permissions || [];
+    return permissions.some(p => 
+      (p.permission as string) === 'CREATE_PUBLIC_USER_GROUPS' && p.enabled
+    );
+  });
+}