--- conflicted
+++ resolved
@@ -1,696 +1,693 @@
-<div class="dashboard-container">
-  <header class="dashboard-header">
-    <h1>Welcome, {{ authService.currentUser()?.firstName || 'User' }}!</h1>
-  </header>
-  
-  <main class="dashboard-content">
-    <div class="dashboard-card">
-      <div class="dashboard-card-header-with-menu">
-        <h2>Dashboard</h2>
-        <div class="user-menu-container">
-          <button (click)="toggleUserMenu()" class="user-menu-button">
-            <svg class="menu-icon" width="24" height="24" viewBox="0 0 24 24" fill="none" stroke="currentColor" stroke-width="2" stroke-linecap="round" stroke-linejoin="round">
-              <line x1="3" y1="12" x2="21" y2="12"></line>
-              <line x1="3" y1="6" x2="21" y2="6"></line>
-              <line x1="3" y1="18" x2="21" y2="18"></line>
-            </svg>
-            <span class="chevron-down">▼</span>
-          </button>
-          @if (showUserMenu()) {
-            <div class="user-menu-dropdown">
-              <button (click)="navigateToProfile()" class="menu-item">
-                <span class="menu-icon">👤</span>
-                Edit Profile
-              </button>
-              <button (click)="openPreferencesDialog()" class="menu-item">
-                <span class="menu-icon">⚙️</span>
-                Preferences
-              </button>
-              <button (click)="openChangePasswordDialog()" class="menu-item">
-                <span class="menu-icon">🔒</span>
-                Change Password
-              </button>
-              @if (authService.currentUser()?.isSiteAdmin) {
-                <button (click)="openTestMessageDialog()" class="menu-item">
-                  <span class="menu-icon">📧</span>
-                  Test Message
-                </button>
-              }
-              <button (click)="logout()" class="menu-item">
-                <span class="menu-icon">🚪</span>
-                Sign Out
-              </button>
-            </div>
-          }
-        </div>
-      </div>
-      @if (isLoadingStatistics()) {
-        <p class="statistics-text">Loading statistics...</p>
-      } @else {
-        <p class="statistics-text">
-          <strong>Public Teams:</strong> {{ publicTeamsCount() }} | 
-          <strong>Private Teams:</strong> {{ privateTeamsCount() }} | 
-          <strong>Total Users:</strong> {{ totalUsersCount() }}
-        </p>
-      }
-      <div class="user-info">
-        <h3>User Information</h3>
-        <p><strong>Name:</strong> {{ authService.currentUser()?.firstName }} {{ authService.currentUser()?.lastName }}</p>
-        <p><strong>Email:</strong> {{ authService.currentUser()?.primaryEmail }}</p>
-        <p><strong>Role:&nbsp;&nbsp;</strong> 
-          @if (authService.currentUser()?.state === 'admin') {
-            <span class="role-badge admin">Administrator</span>
-          } @else if (authService.currentUser()?.state === 'active') {
-            <span class="role-badge active">Active User</span>
-          } @else {
-            <span class="role-badge {{ authService.currentUser()?.state }}">{{ authService.currentUser()?.state | titlecase }}</span>
-          }
-        </p>
-      </div>
-    </div>
-
-    <div class="dashboard-card">
-      <div class="my-teams-header">
-        <button 
-          class="collapsible-header" 
-          (click)="toggleMyTeams()"
-          [class.active]="showMyTeams()">
-          <span class="chevron">{{ showMyTeams() ? '▼' : '▶' }}</span>
-          <h2>My Teams</h2>
-        </button>
-        <button (click)="openCreateTeamDialog()" class="create-team-button">
-          <span class="plus-icon">+</span> Create Team
-        </button>
-      </div>
-      
-      @if (showMyTeams()) {
-        <div class="collapsible-content">
-          @if (isLoadingTeams()) {
-            <p class="loading-message">Loading teams...</p>
-          } @else if (teamsService.userTeams().length === 0) {
-            <p class="empty-message">You haven't joined any teams yet. Create a new team to get started!</p>
-          } @else {
-            <div class="teams-grid">
-              @for (team of teamsService.userTeams(); track team.id) {
-                <div class="team-card clickable" [class.admin]="isTeamAdmin(team.id)" (click)="viewTeam(team.id)">
-                  <div class="team-card-header">
-                    <h3>{{ team.name }}</h3>
-                    <div class="badges">
-                      @if (isTeamAdmin(team.id)) {
-                        <span class="admin-badge">Admin</span>
-                      }
-                      <span class="visibility-badge {{ team.visibility }}">{{ team.visibility | titlecase }}</span>
-                    </div>
-                  </div>
-                  @if (team.description) {
-                    <p class="team-description">{{ team.description }}</p>
-                  }
-                  <div class="team-meta">
-                    <span class="member-count">{{ team.memberCount || 0 }} member{{ (team.memberCount || 0) === 1 ? '' : 's' }}</span>
-                    @if (team.pendingCount && team.pendingCount > 0) {
-                      <span class="pending-count">{{ team.pendingCount }} pending</span>
-                    }
-                  </div>
-                </div>
-              }
-            </div>
-          }
-        </div>
-      }
-    </div>
-
-    @if (isAdmin()) {
-      <div class="dashboard-card">
-        <button 
-          class="collapsible-header" 
-          (click)="toggleAllUsers()"
-          [class.active]="showAllUsers()">
-          <span class="chevron">{{ showAllUsers() ? '▼' : '▶' }}</span>
-          <h2>All Users</h2>
-        </button>
-        
-        @if (showAllUsers()) {
-          <div class="collapsible-content">
-            <input 
-              type="text"
-              [(ngModel)]="userSearchFilter"
-              placeholder="Search users..."
-              class="user-search-input"
-            />
-            
-            @if (isLoadingUsers()) {
-              <p class="loading-message">Loading users...</p>
-            } @else if (allUsers().length === 0) {
-              <p class="empty-message">No users found.</p>
-            } @else {
-              <div class="users-table-container">
-                <table class="users-table">
-                  <thead>
-                    <tr>
-                      <th class="sortable" (click)="sortUsers('firstName')">
-                        First Name <span class="sort-icon">{{ getSortIcon('firstName') }}</span>
-                      </th>
-                      <th class="sortable" (click)="sortUsers('lastName')">
-                        Last Name <span class="sort-icon">{{ getSortIcon('lastName') }}</span>
-                      </th>
-                      <th class="sortable" (click)="sortUsers('email')">
-                        Email <span class="sort-icon">{{ getSortIcon('email') }}</span>
-                      </th>
-                      <th>State</th>
-                      <th>Actions</th>
-                    </tr>
-                  </thead>
-                  <tbody>
-                    @for (user of sortedUsers(); track user.id) {
-                      <tr>
-                        <td>{{ user.firstName }}</td>
-                        <td>{{ user.lastName }}</td>
-                        <td>{{ user.primaryEmail }}</td>
-                        <td>
-                          @if (user.state === 'admin') {
-                            <span class="role-badge admin">Administrator</span>
-                          } @else if (user.state === 'active') {
-                            <span class="role-badge active">Active</span>
-                          } @else if (user.state === 'pending') {
-                            <span class="role-badge pending">Pending</span>
-                          } @else if (user.state === 'disabled') {
-                            <span class="role-badge disabled">Disabled</span>
-                          } @else {
-                            <span class="role-badge {{ user.state }}">{{ user.state | titlecase }}</span>
-                          }
-                        </td>
-                        <td>
-                          <div class="user-actions-menu-container">
-                            <button 
-                              (click)="toggleUserActionsMenu(user.id, $event)" 
-                              class="user-actions-button"
-                              [class.active]="openUserActionsMenuId() === user.id">
-                              ⋮
-                            </button>
-                            @if (openUserActionsMenuId() === user.id && userActionsMenuPosition()) {
-                              <div class="user-actions-dropdown"
-                                [style.top.px]="userActionsMenuPosition()!.top"
-                                [style.left.px]="userActionsMenuPosition()!.left">
-                                <button 
-                                  class="menu-item"
-                                  (click)="viewUserProfile(user.id)">
-                                  View Profile
-                                </button>
-                                <button 
-                                  class="menu-item"
-                                  (click)="openChangeUserPasswordDialog(user)">
-                                  Change Password
-                                </button>
-                                <button 
-                                  class="menu-item delete-item"
-                                  (click)="openDeleteUserDialog(user)">
-                                  Delete User
-                                </button>
-                              </div>
-                            }
-                          </div>
-                        </td>
-                      </tr>
-                    }
-                  </tbody>
-                </table>
-              </div>
-            }
-          </div>
-        }
-      </div>
-    }
-
-    @if (teamsService.pendingTeams().length > 0) {
-      <div class="dashboard-card">
-        <button 
-          class="collapsible-header" 
-          (click)="togglePendingTeams()"
-          [class.active]="showPendingTeams()">
-          <span class="chevron">{{ showPendingTeams() ? '▼' : '▶' }}</span>
-          <h2>Pending Team Requests</h2>
-        </button>
-        
-        @if (showPendingTeams()) {
-          <div class="collapsible-content">
-            @if (isLoadingPendingTeams()) {
-              <p class="loading-message">Loading pending requests...</p>
-            } @else {
-              <div class="teams-grid">
-                @for (team of teamsService.pendingTeams(); track team.id) {
-                  <div class="team-card pending">
-                    <div class="team-card-header">
-                      <h3>{{ team.name }}</h3>
-                      <span class="status-badge pending">Pending Approval</span>
-                    </div>
-                    @if (team.description) {
-                      <p class="team-description">{{ team.description }}</p>
-                    }
-                    <div class="team-meta">
-                      <span class="member-count">{{ team.memberCount || 0 }} member{{ (team.memberCount || 0) === 1 ? '' : 's' }}</span>
-                    </div>
-                    <p class="pending-info">Your request to join this team is awaiting approval from a team administrator.</p>
-                  </div>
-                }
-              </div>
-            }
-          </div>
-        }
-      </div>
-    }
-
-    <div class="dashboard-card">
-      <button 
-        class="collapsible-header" 
-        (click)="togglePublicTeams()"
-        [class.active]="showPublicTeams()">
-        <span class="chevron">{{ showPublicTeams() ? '▼' : '▶' }}</span>
-        <h2>Available Public Teams ({{ teamsService.publicTeams().length }})</h2>
-      </button>
-      
-      @if (showPublicTeams()) {
-        <div class="collapsible-content">
-          <input 
-            type="text"
-            [(ngModel)]="publicTeamsSearchFilter"
-            placeholder="Search teams by name, number, or description..."
-            class="team-search-input"
-          />
-          
-          @if (isLoadingPublicTeams()) {
-            <p class="loading-message">Loading public teams...</p>
-          } @else if (filteredPublicTeams().length === 0) {
-            @if (publicTeamsSearchFilter() === '') {
-              <p class="empty-message">No public teams available to join.</p>
-            } @else {
-              <p class="empty-message">No teams match your search.</p>
-            }
-          } @else {
-            <div class="teams-grid">
-              @for (team of filteredPublicTeams(); track team.id) {
-                <div class="team-card public">
-                  <div class="team-card-header">
-                    <h3>{{ team.name }} <span class="team-number-badge">#{{ team.teamNumber }}</span></h3>
-                  </div>
-                  @if (team.description) {
-                    <p class="team-description">{{ team.description }}</p>
-                  }
-                  <div class="team-meta">
-                    <span class="member-count">{{ team.memberCount || 0 }} member{{ (team.memberCount || 0) === 1 ? '' : 's' }}</span>
-                    @if (team.pendingCount && team.pendingCount > 0) {
-                      <span class="pending-count">{{ team.pendingCount }} pending</span>
-                    }
-                  </div>
-                  <button 
-                    (click)="joinTeam(team.id)" 
-                    class="join-button"
-                    [disabled]="isJoiningTeam()">
-                    {{ isJoiningTeam() ? 'Requesting...' : 'Request to Join' }}
-                  </button>
-                </div>
-              }
-            </div>
-          }
-        </div>
-      }
-    </div>
-  </main>
-</div>
-
-@if (showCreateTeamDialog()) {
-  <div class="dialog-overlay" (click)="closeCreateTeamDialog()">
-    <div class="dialog-content" (click)="$event.stopPropagation()">
-      <div class="dialog-header">
-        <h2>Create New Team</h2>
-        <button class="close-button" (click)="closeCreateTeamDialog()">×</button>
-      </div>
-
-      <form [formGroup]="createTeamForm" (ngSubmit)="onCreateTeam()" class="create-team-form">
-        <div class="form-group">
-          <label for="teamName">Team Name *</label>
-          <input 
-            id="teamName"
-            type="text" 
-            formControlName="name"
-            [class.error]="getFieldError('name')"
-            placeholder="Enter team name"
-          />
-          @if (getFieldError('name')) {
-            <span class="error-message">{{ getFieldError('name') }}</span>
-          }
-        </div>
-
-        <div class="form-group">
-          <label for="teamNumber">Team Number *</label>
-          <input 
-            id="teamNumber"
-            type="number" 
-            formControlName="teamNumber"
-            [class.error]="getFieldError('teamNumber')"
-            placeholder="Enter team number (1-30000)"
-            min="1"
-            max="30000"
-          />
-          @if (getFieldError('teamNumber')) {
-            <span class="error-message">{{ getFieldError('teamNumber') }}</span>
-          }
-        </div>
-
-        <div class="form-group">
-          <label for="teamDescription">Description</label>
-          <textarea 
-            id="teamDescription"
-            formControlName="description"
-            rows="3"
-            placeholder="Describe your team's purpose"
-          ></textarea>
-        </div>
-
-        <div class="form-group">
-          <label for="visibility">Visibility *</label>
-          <select id="visibility" formControlName="visibility">
-            <option value="private">Private - Only invited members can join</option>
-            <option value="public">Public - Anyone can request to join</option>
-          </select>
-        </div>
-
-        @if (createTeamError()) {
-          <div class="alert-error">
-            {{ createTeamError() }}
-          </div>
-        }
-
-        <div class="dialog-actions">
-          <button 
-            type="button" 
-            class="cancel-button"
-            (click)="closeCreateTeamDialog()"
-            [disabled]="isCreatingTeam()">
-            Cancel
-          </button>
-          <button 
-            type="submit" 
-            class="submit-button"
-            [disabled]="createTeamForm.invalid || isCreatingTeam()">
-            {{ isCreatingTeam() ? 'Creating...' : 'Create Team' }}
-          </button>
-        </div>
-      </form>
-    </div>
-  </div>
-}
-
-@if (showInvitationNotification()) {
-  <div class="dialog-overlay" (click)="closeInvitationNotification()">
-    <div class="dialog-content invitation-notification" (click)="$event.stopPropagation()">
-      <div class="dialog-header">
-        <h2>Team Invitations</h2>
-        <button class="close-button" (click)="closeInvitationNotification()">×</button>
-      </div>
-
-      <div class="notification-content">
-        <p class="notification-message">
-          You have been invited to join the following team(s). Accept to request membership (admin approval required):
-        </p>
-
-        <div class="invitations-list">
-          @for (invitation of pendingInvitations(); track invitation.id) {
-            <div class="invitation-card">
-              <div class="invitation-info">
-                <h3>{{ invitation.teamName }}</h3>
-                <p class="invitation-email">Invited to: {{ invitation.email }}</p>
-                <p class="invitation-date">Sent: {{ invitation.createdAt | date:'short' }}</p>
-              </div>
-              <div class="invitation-actions">
-                <button 
-                  class="accept-button"
-                  (click)="acceptInvitation(invitation.id)">
-                  Accept
-                </button>
-                <button 
-                  class="decline-button"
-                  (click)="declineInvitation(invitation.id)">
-                  Decline
-                </button>
-              </div>
-            </div>
-          }
-        </div>
-
-        <div class="dialog-actions">
-          <button 
-            class="cancel-button"
-            (click)="closeInvitationNotification()">
-            Close
-          </button>
-        </div>
-      </div>
-    </div>
-  </div>
-}
-
-@if (showChangePasswordDialog()) {
-  <div class="dialog-overlay" (click)="closeChangePasswordDialog()">
-    <div class="dialog-content" (click)="$event.stopPropagation()">
-      <div class="dialog-header">
-        <h2>Change Password</h2>
-        <button class="close-button" (click)="closeChangePasswordDialog()">×</button>
-      </div>
-
-      <form [formGroup]="changePasswordForm" (ngSubmit)="onChangePassword()" class="change-password-form">
-        <div class="form-group">
-          <label for="currentPassword">Current Password *</label>
-          <input 
-            id="currentPassword"
-            type="password" 
-            formControlName="currentPassword"
-            [class.error]="getPasswordFieldError('currentPassword')"
-            placeholder="Enter your current password"
-          />
-          @if (getPasswordFieldError('currentPassword')) {
-            <span class="error-message">{{ getPasswordFieldError('currentPassword') }}</span>
-          }
-        </div>
-
-        <div class="form-group">
-          <label for="newPassword">New Password *</label>
-          <input 
-            id="newPassword"
-            type="password" 
-            formControlName="newPassword"
-            [class.error]="getPasswordFieldError('newPassword')"
-            placeholder="Enter your new password"
-          />
-          
-          <div class="password-requirements">
-            <p class="requirements-title">Password must contain:</p>
-            <div class="requirement" [class.met]="hasMinLength()">
-              <span class="requirement-icon">{{ hasMinLength() ? '✓' : '✗' }}</span>
-              At least 8 characters
-            </div>
-            <div class="requirement" [class.met]="hasUpperCase()">
-              <span class="requirement-icon">{{ hasUpperCase() ? '✓' : '✗' }}</span>
-              At least one uppercase letter
-            </div>
-            <div class="requirement" [class.met]="hasLowerCase()">
-              <span class="requirement-icon">{{ hasLowerCase() ? '✓' : '✗' }}</span>
-              At least one lowercase letter
-            </div>
-            <div class="requirement" [class.met]="hasNumber()">
-              <span class="requirement-icon">{{ hasNumber() ? '✓' : '✗' }}</span>
-              At least one number
-            </div>
-            <div class="requirement" [class.met]="hasSymbol()">
-              <span class="requirement-icon">{{ hasSymbol() ? '✓' : '✗' }}</span>
-              At least one special character
-            </div>
-          </div>
-        </div>
-
-        <div class="form-group">
-          <label for="confirmPassword">Confirm New Password *</label>
-          <input 
-            id="confirmPassword"
-            type="password" 
-            formControlName="confirmPassword"
-            [class.error]="getPasswordFieldError('confirmPassword')"
-            placeholder="Confirm your new password"
-          />
-          @if (getPasswordFieldError('confirmPassword')) {
-            <span class="error-message">{{ getPasswordFieldError('confirmPassword') }}</span>
-          }
-        </div>
-
-        @if (changePasswordError()) {
-          <div class="alert-error">
-            {{ changePasswordError() }}
-          </div>
-        }
-
-        @if (changePasswordSuccess()) {
-          <div class="alert-success">
-            {{ changePasswordSuccess() }}
-          </div>
-        }
-
-        <div class="dialog-actions">
-          <button 
-            type="button" 
-            class="cancel-button"
-            (click)="closeChangePasswordDialog()"
-            [disabled]="isChangingPassword()">
-            Cancel
-          </button>
-          <button 
-            type="submit" 
-            class="submit-button"
-            [disabled]="changePasswordForm.invalid || isChangingPassword()">
-            {{ isChangingPassword() ? 'Changing...' : 'Change Password' }}
-          </button>
-        </div>
-      </form>
-    </div>
-  </div>
-}
-
-<!-- Preferences Dialog -->
-@if (showPreferencesDialog()) {
-  <app-preferences-dialog (close)="closePreferencesDialog()" />
-}
-
-<!-- Admin Change User Password Dialog -->
-@if (showChangeUserPasswordDialog()) {
-  <div class="dialog-overlay" (click)="closeChangeUserPasswordDialog()">
-    <div class="dialog-content" (click)="$event.stopPropagation()">
-      <div class="dialog-header">
-        <h2>Change Password for {{ selectedUser()?.fullName }}</h2>
-        <button class="close-button" (click)="closeChangeUserPasswordDialog()">×</button>
-      </div>
-
-      <div class="dialog-body">
-        <div class="form-group">
-          <label for="newUserPassword">New Password</label>
-          <input 
-            id="newUserPassword"
-            type="password" 
-            [(ngModel)]="newUserPassword"
-            placeholder="Enter new password"
-            [disabled]="isChangingUserPassword()"
-          />
-        </div>
-
-        <div class="form-group">
-          <label for="confirmUserPassword">Confirm Password</label>
-          <input 
-            id="confirmUserPassword"
-            type="password" 
-            [(ngModel)]="confirmUserPassword"
-            placeholder="Confirm new password"
-            [disabled]="isChangingUserPassword()"
-          />
-        </div>
-
-        <div class="password-requirements">
-          <h4>Password Requirements:</h4>
-          <ul>
-            <li [class.met]="userPasswordHasMinLength()">
-              {{ userPasswordHasMinLength() ? '✓' : '✗' }} At least 8 characters
-            </li>
-            <li [class.met]="userPasswordHasUpperCase()">
-              {{ userPasswordHasUpperCase() ? '✓' : '✗' }} Contains uppercase letter
-            </li>
-            <li [class.met]="userPasswordHasLowerCase()">
-              {{ userPasswordHasLowerCase() ? '✓' : '✗' }} Contains lowercase letter
-            </li>
-            <li [class.met]="userPasswordHasNumber()">
-              {{ userPasswordHasNumber() ? '✓' : '✗' }} Contains number
-            </li>
-            <li [class.met]="userPasswordHasSymbol()">
-              {{ userPasswordHasSymbol() ? '✓' : '✗' }} Contains special character
-            </li>
-          </ul>
-        </div>
-
-        @if (changeUserPasswordError()) {
-          <div class="alert-error">
-            {{ changeUserPasswordError() }}
-          </div>
-        }
-
-        <div class="dialog-actions">
-          <button 
-            type="button" 
-            class="cancel-button"
-            (click)="closeChangeUserPasswordDialog()"
-            [disabled]="isChangingUserPassword()">
-            Cancel
-          </button>
-          <button 
-            type="button" 
-            class="submit-button"
-            (click)="changeUserPassword()"
-            [disabled]="isChangingUserPassword()">
-            {{ isChangingUserPassword() ? 'Changing...' : 'Change Password' }}
-          </button>
-        </div>
-      </div>
-    </div>
-  </div>
-}
-
-<!-- Delete User Confirmation Dialog -->
-@if (showDeleteUserDialog()) {
-  <div class="dialog-overlay" (click)="closeDeleteUserDialog()">
-    <div class="dialog-content delete-dialog" (click)="$event.stopPropagation()">
-      <div class="dialog-header">
-        <h2>Delete User</h2>
-        <button class="close-button" (click)="closeDeleteUserDialog()">×</button>
-      </div>
-
-      <div class="dialog-body">
-        <div class="warning-message">
-          <strong>⚠️ Warning: This action cannot be undone!</strong>
-          <p>
-            You are about to permanently delete the user 
-            <strong>{{ userToDelete()?.fullName }}</strong> 
-            ({{ userToDelete()?.primaryEmail }}).
-          </p>
-          <p>
-            This will remove the user from the system and clear all their team 
-            and subteam memberships.
-          </p>
-        </div>
-
-        @if (deleteUserError()) {
-          <div class="alert-error">
-            {{ deleteUserError() }}
-          </div>
-        }
-
-        <div class="dialog-actions">
-          <button 
-            type="button" 
-            class="cancel-button"
-            (click)="closeDeleteUserDialog()"
-            [disabled]="isDeletingUser()">
-            Cancel
-          </button>
-          <button 
-            type="button" 
-            class="delete-button"
-            (click)="deleteUser()"
-            [disabled]="isDeletingUser()">
-            {{ isDeletingUser() ? 'Deleting...' : 'Delete User' }}
-          </button>
-        </div>
-      </div>
-    </div>
-  </div>
-<<<<<<< HEAD
-=======
-}
-
-@if (showTestMessageDialog()) {
-  <app-test-message-dialog />
->>>>>>> 7655d22e
-}
+<div class="dashboard-container">
+  <header class="dashboard-header">
+    <h1>Welcome, {{ authService.currentUser()?.firstName || 'User' }}!</h1>
+  </header>
+  
+  <main class="dashboard-content">
+    <div class="dashboard-card">
+      <div class="dashboard-card-header-with-menu">
+        <h2>Dashboard</h2>
+        <div class="user-menu-container">
+          <button (click)="toggleUserMenu()" class="user-menu-button">
+            <svg class="menu-icon" width="24" height="24" viewBox="0 0 24 24" fill="none" stroke="currentColor" stroke-width="2" stroke-linecap="round" stroke-linejoin="round">
+              <line x1="3" y1="12" x2="21" y2="12"></line>
+              <line x1="3" y1="6" x2="21" y2="6"></line>
+              <line x1="3" y1="18" x2="21" y2="18"></line>
+            </svg>
+            <span class="chevron-down">▼</span>
+          </button>
+          @if (showUserMenu()) {
+            <div class="user-menu-dropdown">
+              <button (click)="navigateToProfile()" class="menu-item">
+                <span class="menu-icon">👤</span>
+                Edit Profile
+              </button>
+              <button (click)="openPreferencesDialog()" class="menu-item">
+                <span class="menu-icon">⚙️</span>
+                Preferences
+              </button>
+              <button (click)="openChangePasswordDialog()" class="menu-item">
+                <span class="menu-icon">🔒</span>
+                Change Password
+              </button>
+              @if (authService.currentUser()?.isSiteAdmin) {
+                <button (click)="openTestMessageDialog()" class="menu-item">
+                  <span class="menu-icon">📧</span>
+                  Test Message
+                </button>
+              }
+              <button (click)="logout()" class="menu-item">
+                <span class="menu-icon">🚪</span>
+                Sign Out
+              </button>
+            </div>
+          }
+        </div>
+      </div>
+      @if (isLoadingStatistics()) {
+        <p class="statistics-text">Loading statistics...</p>
+      } @else {
+        <p class="statistics-text">
+          <strong>Public Teams:</strong> {{ publicTeamsCount() }} | 
+          <strong>Private Teams:</strong> {{ privateTeamsCount() }} | 
+          <strong>Total Users:</strong> {{ totalUsersCount() }}
+        </p>
+      }
+      <div class="user-info">
+        <h3>User Information</h3>
+        <p><strong>Name:</strong> {{ authService.currentUser()?.firstName }} {{ authService.currentUser()?.lastName }}</p>
+        <p><strong>Email:</strong> {{ authService.currentUser()?.primaryEmail }}</p>
+        <p><strong>Role:&nbsp;&nbsp;</strong> 
+          @if (authService.currentUser()?.state === 'admin') {
+            <span class="role-badge admin">Administrator</span>
+          } @else if (authService.currentUser()?.state === 'active') {
+            <span class="role-badge active">Active User</span>
+          } @else {
+            <span class="role-badge {{ authService.currentUser()?.state }}">{{ authService.currentUser()?.state | titlecase }}</span>
+          }
+        </p>
+      </div>
+    </div>
+
+    <div class="dashboard-card">
+      <div class="my-teams-header">
+        <button 
+          class="collapsible-header" 
+          (click)="toggleMyTeams()"
+          [class.active]="showMyTeams()">
+          <span class="chevron">{{ showMyTeams() ? '▼' : '▶' }}</span>
+          <h2>My Teams</h2>
+        </button>
+        <button (click)="openCreateTeamDialog()" class="create-team-button">
+          <span class="plus-icon">+</span> Create Team
+        </button>
+      </div>
+      
+      @if (showMyTeams()) {
+        <div class="collapsible-content">
+          @if (isLoadingTeams()) {
+            <p class="loading-message">Loading teams...</p>
+          } @else if (teamsService.userTeams().length === 0) {
+            <p class="empty-message">You haven't joined any teams yet. Create a new team to get started!</p>
+          } @else {
+            <div class="teams-grid">
+              @for (team of teamsService.userTeams(); track team.id) {
+                <div class="team-card clickable" [class.admin]="isTeamAdmin(team.id)" (click)="viewTeam(team.id)">
+                  <div class="team-card-header">
+                    <h3>{{ team.name }}</h3>
+                    <div class="badges">
+                      @if (isTeamAdmin(team.id)) {
+                        <span class="admin-badge">Admin</span>
+                      }
+                      <span class="visibility-badge {{ team.visibility }}">{{ team.visibility | titlecase }}</span>
+                    </div>
+                  </div>
+                  @if (team.description) {
+                    <p class="team-description">{{ team.description }}</p>
+                  }
+                  <div class="team-meta">
+                    <span class="member-count">{{ team.memberCount || 0 }} member{{ (team.memberCount || 0) === 1 ? '' : 's' }}</span>
+                    @if (team.pendingCount && team.pendingCount > 0) {
+                      <span class="pending-count">{{ team.pendingCount }} pending</span>
+                    }
+                  </div>
+                </div>
+              }
+            </div>
+          }
+        </div>
+      }
+    </div>
+
+    @if (isAdmin()) {
+      <div class="dashboard-card">
+        <button 
+          class="collapsible-header" 
+          (click)="toggleAllUsers()"
+          [class.active]="showAllUsers()">
+          <span class="chevron">{{ showAllUsers() ? '▼' : '▶' }}</span>
+          <h2>All Users</h2>
+        </button>
+        
+        @if (showAllUsers()) {
+          <div class="collapsible-content">
+            <input 
+              type="text"
+              [(ngModel)]="userSearchFilter"
+              placeholder="Search users..."
+              class="user-search-input"
+            />
+            
+            @if (isLoadingUsers()) {
+              <p class="loading-message">Loading users...</p>
+            } @else if (allUsers().length === 0) {
+              <p class="empty-message">No users found.</p>
+            } @else {
+              <div class="users-table-container">
+                <table class="users-table">
+                  <thead>
+                    <tr>
+                      <th class="sortable" (click)="sortUsers('firstName')">
+                        First Name <span class="sort-icon">{{ getSortIcon('firstName') }}</span>
+                      </th>
+                      <th class="sortable" (click)="sortUsers('lastName')">
+                        Last Name <span class="sort-icon">{{ getSortIcon('lastName') }}</span>
+                      </th>
+                      <th class="sortable" (click)="sortUsers('email')">
+                        Email <span class="sort-icon">{{ getSortIcon('email') }}</span>
+                      </th>
+                      <th>State</th>
+                      <th>Actions</th>
+                    </tr>
+                  </thead>
+                  <tbody>
+                    @for (user of sortedUsers(); track user.id) {
+                      <tr>
+                        <td>{{ user.firstName }}</td>
+                        <td>{{ user.lastName }}</td>
+                        <td>{{ user.primaryEmail }}</td>
+                        <td>
+                          @if (user.state === 'admin') {
+                            <span class="role-badge admin">Administrator</span>
+                          } @else if (user.state === 'active') {
+                            <span class="role-badge active">Active</span>
+                          } @else if (user.state === 'pending') {
+                            <span class="role-badge pending">Pending</span>
+                          } @else if (user.state === 'disabled') {
+                            <span class="role-badge disabled">Disabled</span>
+                          } @else {
+                            <span class="role-badge {{ user.state }}">{{ user.state | titlecase }}</span>
+                          }
+                        </td>
+                        <td>
+                          <div class="user-actions-menu-container">
+                            <button 
+                              (click)="toggleUserActionsMenu(user.id, $event)" 
+                              class="user-actions-button"
+                              [class.active]="openUserActionsMenuId() === user.id">
+                              ⋮
+                            </button>
+                            @if (openUserActionsMenuId() === user.id && userActionsMenuPosition()) {
+                              <div class="user-actions-dropdown"
+                                [style.top.px]="userActionsMenuPosition()!.top"
+                                [style.left.px]="userActionsMenuPosition()!.left">
+                                <button 
+                                  class="menu-item"
+                                  (click)="viewUserProfile(user.id)">
+                                  View Profile
+                                </button>
+                                <button 
+                                  class="menu-item"
+                                  (click)="openChangeUserPasswordDialog(user)">
+                                  Change Password
+                                </button>
+                                <button 
+                                  class="menu-item delete-item"
+                                  (click)="openDeleteUserDialog(user)">
+                                  Delete User
+                                </button>
+                              </div>
+                            }
+                          </div>
+                        </td>
+                      </tr>
+                    }
+                  </tbody>
+                </table>
+              </div>
+            }
+          </div>
+        }
+      </div>
+    }
+
+    @if (teamsService.pendingTeams().length > 0) {
+      <div class="dashboard-card">
+        <button 
+          class="collapsible-header" 
+          (click)="togglePendingTeams()"
+          [class.active]="showPendingTeams()">
+          <span class="chevron">{{ showPendingTeams() ? '▼' : '▶' }}</span>
+          <h2>Pending Team Requests</h2>
+        </button>
+        
+        @if (showPendingTeams()) {
+          <div class="collapsible-content">
+            @if (isLoadingPendingTeams()) {
+              <p class="loading-message">Loading pending requests...</p>
+            } @else {
+              <div class="teams-grid">
+                @for (team of teamsService.pendingTeams(); track team.id) {
+                  <div class="team-card pending">
+                    <div class="team-card-header">
+                      <h3>{{ team.name }}</h3>
+                      <span class="status-badge pending">Pending Approval</span>
+                    </div>
+                    @if (team.description) {
+                      <p class="team-description">{{ team.description }}</p>
+                    }
+                    <div class="team-meta">
+                      <span class="member-count">{{ team.memberCount || 0 }} member{{ (team.memberCount || 0) === 1 ? '' : 's' }}</span>
+                    </div>
+                    <p class="pending-info">Your request to join this team is awaiting approval from a team administrator.</p>
+                  </div>
+                }
+              </div>
+            }
+          </div>
+        }
+      </div>
+    }
+
+    <div class="dashboard-card">
+      <button 
+        class="collapsible-header" 
+        (click)="togglePublicTeams()"
+        [class.active]="showPublicTeams()">
+        <span class="chevron">{{ showPublicTeams() ? '▼' : '▶' }}</span>
+        <h2>Available Public Teams ({{ teamsService.publicTeams().length }})</h2>
+      </button>
+      
+      @if (showPublicTeams()) {
+        <div class="collapsible-content">
+          <input 
+            type="text"
+            [(ngModel)]="publicTeamsSearchFilter"
+            placeholder="Search teams by name, number, or description..."
+            class="team-search-input"
+          />
+          
+          @if (isLoadingPublicTeams()) {
+            <p class="loading-message">Loading public teams...</p>
+          } @else if (filteredPublicTeams().length === 0) {
+            @if (publicTeamsSearchFilter() === '') {
+              <p class="empty-message">No public teams available to join.</p>
+            } @else {
+              <p class="empty-message">No teams match your search.</p>
+            }
+          } @else {
+            <div class="teams-grid">
+              @for (team of filteredPublicTeams(); track team.id) {
+                <div class="team-card public">
+                  <div class="team-card-header">
+                    <h3>{{ team.name }} <span class="team-number-badge">#{{ team.teamNumber }}</span></h3>
+                  </div>
+                  @if (team.description) {
+                    <p class="team-description">{{ team.description }}</p>
+                  }
+                  <div class="team-meta">
+                    <span class="member-count">{{ team.memberCount || 0 }} member{{ (team.memberCount || 0) === 1 ? '' : 's' }}</span>
+                    @if (team.pendingCount && team.pendingCount > 0) {
+                      <span class="pending-count">{{ team.pendingCount }} pending</span>
+                    }
+                  </div>
+                  <button 
+                    (click)="joinTeam(team.id)" 
+                    class="join-button"
+                    [disabled]="isJoiningTeam()">
+                    {{ isJoiningTeam() ? 'Requesting...' : 'Request to Join' }}
+                  </button>
+                </div>
+              }
+            </div>
+          }
+        </div>
+      }
+    </div>
+  </main>
+</div>
+
+@if (showCreateTeamDialog()) {
+  <div class="dialog-overlay" (click)="closeCreateTeamDialog()">
+    <div class="dialog-content" (click)="$event.stopPropagation()">
+      <div class="dialog-header">
+        <h2>Create New Team</h2>
+        <button class="close-button" (click)="closeCreateTeamDialog()">×</button>
+      </div>
+
+      <form [formGroup]="createTeamForm" (ngSubmit)="onCreateTeam()" class="create-team-form">
+        <div class="form-group">
+          <label for="teamName">Team Name *</label>
+          <input 
+            id="teamName"
+            type="text" 
+            formControlName="name"
+            [class.error]="getFieldError('name')"
+            placeholder="Enter team name"
+          />
+          @if (getFieldError('name')) {
+            <span class="error-message">{{ getFieldError('name') }}</span>
+          }
+        </div>
+
+        <div class="form-group">
+          <label for="teamNumber">Team Number *</label>
+          <input 
+            id="teamNumber"
+            type="number" 
+            formControlName="teamNumber"
+            [class.error]="getFieldError('teamNumber')"
+            placeholder="Enter team number (1-30000)"
+            min="1"
+            max="30000"
+          />
+          @if (getFieldError('teamNumber')) {
+            <span class="error-message">{{ getFieldError('teamNumber') }}</span>
+          }
+        </div>
+
+        <div class="form-group">
+          <label for="teamDescription">Description</label>
+          <textarea 
+            id="teamDescription"
+            formControlName="description"
+            rows="3"
+            placeholder="Describe your team's purpose"
+          ></textarea>
+        </div>
+
+        <div class="form-group">
+          <label for="visibility">Visibility *</label>
+          <select id="visibility" formControlName="visibility">
+            <option value="private">Private - Only invited members can join</option>
+            <option value="public">Public - Anyone can request to join</option>
+          </select>
+        </div>
+
+        @if (createTeamError()) {
+          <div class="alert-error">
+            {{ createTeamError() }}
+          </div>
+        }
+
+        <div class="dialog-actions">
+          <button 
+            type="button" 
+            class="cancel-button"
+            (click)="closeCreateTeamDialog()"
+            [disabled]="isCreatingTeam()">
+            Cancel
+          </button>
+          <button 
+            type="submit" 
+            class="submit-button"
+            [disabled]="createTeamForm.invalid || isCreatingTeam()">
+            {{ isCreatingTeam() ? 'Creating...' : 'Create Team' }}
+          </button>
+        </div>
+      </form>
+    </div>
+  </div>
+}
+
+@if (showInvitationNotification()) {
+  <div class="dialog-overlay" (click)="closeInvitationNotification()">
+    <div class="dialog-content invitation-notification" (click)="$event.stopPropagation()">
+      <div class="dialog-header">
+        <h2>Team Invitations</h2>
+        <button class="close-button" (click)="closeInvitationNotification()">×</button>
+      </div>
+
+      <div class="notification-content">
+        <p class="notification-message">
+          You have been invited to join the following team(s). Accept to request membership (admin approval required):
+        </p>
+
+        <div class="invitations-list">
+          @for (invitation of pendingInvitations(); track invitation.id) {
+            <div class="invitation-card">
+              <div class="invitation-info">
+                <h3>{{ invitation.teamName }}</h3>
+                <p class="invitation-email">Invited to: {{ invitation.email }}</p>
+                <p class="invitation-date">Sent: {{ invitation.createdAt | date:'short' }}</p>
+              </div>
+              <div class="invitation-actions">
+                <button 
+                  class="accept-button"
+                  (click)="acceptInvitation(invitation.id)">
+                  Accept
+                </button>
+                <button 
+                  class="decline-button"
+                  (click)="declineInvitation(invitation.id)">
+                  Decline
+                </button>
+              </div>
+            </div>
+          }
+        </div>
+
+        <div class="dialog-actions">
+          <button 
+            class="cancel-button"
+            (click)="closeInvitationNotification()">
+            Close
+          </button>
+        </div>
+      </div>
+    </div>
+  </div>
+}
+
+@if (showChangePasswordDialog()) {
+  <div class="dialog-overlay" (click)="closeChangePasswordDialog()">
+    <div class="dialog-content" (click)="$event.stopPropagation()">
+      <div class="dialog-header">
+        <h2>Change Password</h2>
+        <button class="close-button" (click)="closeChangePasswordDialog()">×</button>
+      </div>
+
+      <form [formGroup]="changePasswordForm" (ngSubmit)="onChangePassword()" class="change-password-form">
+        <div class="form-group">
+          <label for="currentPassword">Current Password *</label>
+          <input 
+            id="currentPassword"
+            type="password" 
+            formControlName="currentPassword"
+            [class.error]="getPasswordFieldError('currentPassword')"
+            placeholder="Enter your current password"
+          />
+          @if (getPasswordFieldError('currentPassword')) {
+            <span class="error-message">{{ getPasswordFieldError('currentPassword') }}</span>
+          }
+        </div>
+
+        <div class="form-group">
+          <label for="newPassword">New Password *</label>
+          <input 
+            id="newPassword"
+            type="password" 
+            formControlName="newPassword"
+            [class.error]="getPasswordFieldError('newPassword')"
+            placeholder="Enter your new password"
+          />
+          
+          <div class="password-requirements">
+            <p class="requirements-title">Password must contain:</p>
+            <div class="requirement" [class.met]="hasMinLength()">
+              <span class="requirement-icon">{{ hasMinLength() ? '✓' : '✗' }}</span>
+              At least 8 characters
+            </div>
+            <div class="requirement" [class.met]="hasUpperCase()">
+              <span class="requirement-icon">{{ hasUpperCase() ? '✓' : '✗' }}</span>
+              At least one uppercase letter
+            </div>
+            <div class="requirement" [class.met]="hasLowerCase()">
+              <span class="requirement-icon">{{ hasLowerCase() ? '✓' : '✗' }}</span>
+              At least one lowercase letter
+            </div>
+            <div class="requirement" [class.met]="hasNumber()">
+              <span class="requirement-icon">{{ hasNumber() ? '✓' : '✗' }}</span>
+              At least one number
+            </div>
+            <div class="requirement" [class.met]="hasSymbol()">
+              <span class="requirement-icon">{{ hasSymbol() ? '✓' : '✗' }}</span>
+              At least one special character
+            </div>
+          </div>
+        </div>
+
+        <div class="form-group">
+          <label for="confirmPassword">Confirm New Password *</label>
+          <input 
+            id="confirmPassword"
+            type="password" 
+            formControlName="confirmPassword"
+            [class.error]="getPasswordFieldError('confirmPassword')"
+            placeholder="Confirm your new password"
+          />
+          @if (getPasswordFieldError('confirmPassword')) {
+            <span class="error-message">{{ getPasswordFieldError('confirmPassword') }}</span>
+          }
+        </div>
+
+        @if (changePasswordError()) {
+          <div class="alert-error">
+            {{ changePasswordError() }}
+          </div>
+        }
+
+        @if (changePasswordSuccess()) {
+          <div class="alert-success">
+            {{ changePasswordSuccess() }}
+          </div>
+        }
+
+        <div class="dialog-actions">
+          <button 
+            type="button" 
+            class="cancel-button"
+            (click)="closeChangePasswordDialog()"
+            [disabled]="isChangingPassword()">
+            Cancel
+          </button>
+          <button 
+            type="submit" 
+            class="submit-button"
+            [disabled]="changePasswordForm.invalid || isChangingPassword()">
+            {{ isChangingPassword() ? 'Changing...' : 'Change Password' }}
+          </button>
+        </div>
+      </form>
+    </div>
+  </div>
+}
+
+<!-- Preferences Dialog -->
+@if (showPreferencesDialog()) {
+  <app-preferences-dialog (close)="closePreferencesDialog()" />
+}
+
+<!-- Admin Change User Password Dialog -->
+@if (showChangeUserPasswordDialog()) {
+  <div class="dialog-overlay" (click)="closeChangeUserPasswordDialog()">
+    <div class="dialog-content" (click)="$event.stopPropagation()">
+      <div class="dialog-header">
+        <h2>Change Password for {{ selectedUser()?.fullName }}</h2>
+        <button class="close-button" (click)="closeChangeUserPasswordDialog()">×</button>
+      </div>
+
+      <div class="dialog-body">
+        <div class="form-group">
+          <label for="newUserPassword">New Password</label>
+          <input 
+            id="newUserPassword"
+            type="password" 
+            [(ngModel)]="newUserPassword"
+            placeholder="Enter new password"
+            [disabled]="isChangingUserPassword()"
+          />
+        </div>
+
+        <div class="form-group">
+          <label for="confirmUserPassword">Confirm Password</label>
+          <input 
+            id="confirmUserPassword"
+            type="password" 
+            [(ngModel)]="confirmUserPassword"
+            placeholder="Confirm new password"
+            [disabled]="isChangingUserPassword()"
+          />
+        </div>
+
+        <div class="password-requirements">
+          <h4>Password Requirements:</h4>
+          <ul>
+            <li [class.met]="userPasswordHasMinLength()">
+              {{ userPasswordHasMinLength() ? '✓' : '✗' }} At least 8 characters
+            </li>
+            <li [class.met]="userPasswordHasUpperCase()">
+              {{ userPasswordHasUpperCase() ? '✓' : '✗' }} Contains uppercase letter
+            </li>
+            <li [class.met]="userPasswordHasLowerCase()">
+              {{ userPasswordHasLowerCase() ? '✓' : '✗' }} Contains lowercase letter
+            </li>
+            <li [class.met]="userPasswordHasNumber()">
+              {{ userPasswordHasNumber() ? '✓' : '✗' }} Contains number
+            </li>
+            <li [class.met]="userPasswordHasSymbol()">
+              {{ userPasswordHasSymbol() ? '✓' : '✗' }} Contains special character
+            </li>
+          </ul>
+        </div>
+
+        @if (changeUserPasswordError()) {
+          <div class="alert-error">
+            {{ changeUserPasswordError() }}
+          </div>
+        }
+
+        <div class="dialog-actions">
+          <button 
+            type="button" 
+            class="cancel-button"
+            (click)="closeChangeUserPasswordDialog()"
+            [disabled]="isChangingUserPassword()">
+            Cancel
+          </button>
+          <button 
+            type="button" 
+            class="submit-button"
+            (click)="changeUserPassword()"
+            [disabled]="isChangingUserPassword()">
+            {{ isChangingUserPassword() ? 'Changing...' : 'Change Password' }}
+          </button>
+        </div>
+      </div>
+    </div>
+  </div>
+}
+
+<!-- Delete User Confirmation Dialog -->
+@if (showDeleteUserDialog()) {
+  <div class="dialog-overlay" (click)="closeDeleteUserDialog()">
+    <div class="dialog-content delete-dialog" (click)="$event.stopPropagation()">
+      <div class="dialog-header">
+        <h2>Delete User</h2>
+        <button class="close-button" (click)="closeDeleteUserDialog()">×</button>
+      </div>
+
+      <div class="dialog-body">
+        <div class="warning-message">
+          <strong>⚠️ Warning: This action cannot be undone!</strong>
+          <p>
+            You are about to permanently delete the user 
+            <strong>{{ userToDelete()?.fullName }}</strong> 
+            ({{ userToDelete()?.primaryEmail }}).
+          </p>
+          <p>
+            This will remove the user from the system and clear all their team 
+            and subteam memberships.
+          </p>
+        </div>
+
+        @if (deleteUserError()) {
+          <div class="alert-error">
+            {{ deleteUserError() }}
+          </div>
+        }
+
+        <div class="dialog-actions">
+          <button 
+            type="button" 
+            class="cancel-button"
+            (click)="closeDeleteUserDialog()"
+            [disabled]="isDeletingUser()">
+            Cancel
+          </button>
+          <button 
+            type="button" 
+            class="delete-button"
+            (click)="deleteUser()"
+            [disabled]="isDeletingUser()">
+            {{ isDeletingUser() ? 'Deleting...' : 'Delete User' }}
+          </button>
+        </div>
+      </div>
+    </div>
+  </div>
+}
+
+@if (showTestMessageDialog()) {
+  <app-test-message-dialog />
+}